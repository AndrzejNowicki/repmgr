/*
 * repmgr.c - Command interpreter for the repmgr
 * Copyright (C) 2ndQuadrant, 2010-2011
 *
 * This module is a command-line utility to easily setup a cluster of
 * hot standby servers for an HA environment
 *
 * Commands implemented are.
 * MASTER REGISTER
 * STANDBY REGISTER, STANDBY CLONE, STANDBY FOLLOW, STANDBY PROMOTE
 * WITNESS CREATE
 *
 * This program is free software: you can redistribute it and/or modify
 * it under the terms of the GNU General Public License as published by
 * the Free Software Foundation, either version 3 of the License, or
 * (at your option) any later version.
 *
 * This program is distributed in the hope that it will be useful,
 * but WITHOUT ANY WARRANTY; without even the implied warranty of
 * MERCHANTABILITY or FITNESS FOR A PARTICULAR PURPOSE.  See the
 * GNU General Public License for more details.
 *
 * You should have received a copy of the GNU General Public License
 * along with this program.  If not, see <http://www.gnu.org/licenses/>.
 *
 */

#include "repmgr.h"

#include <stdio.h>
#include <stdlib.h>
#include <time.h>
#include <unistd.h>

#include "log.h"
#include "config.h"
#include "check_dir.h"
#include "strutil.h"

#define RECOVERY_FILE "recovery.conf"
#define RECOVERY_DONE_FILE "recovery.done"

#define NO_ACTION		 0		/* Not a real action, just to initialize */
#define MASTER_REGISTER	 1
#define STANDBY_REGISTER 2
#define STANDBY_CLONE 	 3
#define STANDBY_PROMOTE  4
#define STANDBY_FOLLOW 	 5
#define WITNESS_CREATE   6

static bool create_recovery_file(const char *data_dir, char *master_conninfo);
static int test_ssh_connection(char *host, char *remote_user);
static int	copy_remote_files(char *host, char *remote_user, char *remote_path,
                             char *local_path, bool is_directory);
static bool check_parameters_for_action(const int action);
static bool create_schema(PGconn *conn);
static bool copy_configuration(PGconn *masterconn, PGconn *witnessconn);

static void do_master_register(void);
static void do_standby_register(void);
static void do_standby_clone(void);
static void do_standby_promote(void);
static void do_standby_follow(void);
<<<<<<< HEAD
static void do_witness_create(void);

=======
>>>>>>> 43268f23
static void usage(void);
static void help(const char *progname);

/* Global variables */
static const char *progname;
static const char *keywords[6];
static const char *values[6];
char repmgr_schema[MAXLEN];
bool need_a_node = true;

/* XXX This should be mapped into a command line option */
bool require_password = false;

/* Initialization of runtime options */
t_runtime_options runtime_options = { "", "", "", "", "", "", DEFAULT_WAL_KEEP_SEGMENTS, false, false, false, "" };
t_configuration_options options = { "", -1, "", MANUAL_FAILOVER, -1, "", "", "", "", "" };

static char		*server_mode = NULL;
static char		*server_cmd = NULL;

int
main(int argc, char **argv)
{
	static struct option long_options[] =
	{
		{"dbname", required_argument, NULL, 'd'},
		{"host", required_argument, NULL, 'h'},
		{"port", required_argument, NULL, 'p'},
		{"username", required_argument, NULL, 'U'},
		{"dest-dir", required_argument, NULL, 'D'},
		{"local-port", required_argument, NULL, 'l'},
		{"config-file", required_argument, NULL, 'f'},
		{"remote-user", required_argument, NULL, 'R'},
		{"wal-keep-segments", required_argument, NULL, 'w'},
		{"force", no_argument, NULL, 'F'},
		{"ignore-rsync-warning", no_argument, NULL, 'I'},
		{"verbose", no_argument, NULL, 'v'},
		{NULL, 0, NULL, 0}
	};

	int			optindex;
	int			c;
	int			action = NO_ACTION;

	progname = get_progname(argv[0]);

	if (argc > 1)
	{
		if (strcmp(argv[1], "--help") == 0 || strcmp(argv[1], "-?") == 0)
		{
			help(progname);
			exit(SUCCESS);
		}
		if (strcmp(argv[1], "--version") == 0 || strcmp(argv[1], "-V") == 0)
		{
			printf("%s (PostgreSQL) " PG_VERSION "\n", progname);
			exit(SUCCESS);
		}
	}


	while ((c = getopt_long(argc, argv, "d:h:p:U:D:l:f:R:w:F:I:v", long_options,
	                        &optindex)) != -1)
	{
		switch (c)
		{
		case 'd':
			strncpy(runtime_options.dbname, optarg, MAXLEN);
			break;
		case 'h':
			strncpy(runtime_options.host, optarg, MAXLEN);
			break;
		case 'p':
			if (atoi(optarg) > 0)
				strncpy(runtime_options.masterport, optarg, MAXLEN);
			break;
		case 'U':
			strncpy(runtime_options.username, optarg, MAXLEN);
			break;
		case 'D':
			strncpy(runtime_options.dest_dir, optarg, MAXFILENAME);
			break;
		case 'l':
			if (atoi(optarg) > 0)
				strncpy(runtime_options.localport, optarg, MAXLEN);
			break;
		case 'f':
			strncpy(runtime_options.config_file, optarg, MAXLEN);
			break;
		case 'R':
			strncpy(runtime_options.remote_user, optarg, MAXLEN);
			break;
		case 'w':
			if (atoi(optarg) > 0)
				strncpy(runtime_options.wal_keep_segments, optarg, MAXLEN);
			break;
		case 'F':
			runtime_options.force = true;
			break;
		case 'I':
			runtime_options.ignore_rsync_warn = true;
			break;
		case 'v':
			runtime_options.verbose = true;
			break;
		default:
			usage();
			exit(ERR_BAD_CONFIG);
		}
	}

	/*
	 * Now we need to obtain the action, this comes in one of these forms:
	 * MASTER REGISTER |
	 * STANDBY {REGISTER | CLONE [node] | PROMOTE | FOLLOW [node]} |
	 * WITNESS CREATE
	 *
	 * the node part is optional, if we receive it then we shouldn't
	 * have received a -h option
	 */
	if (optind < argc)
	{
		server_mode = argv[optind++];
		if (strcasecmp(server_mode, "STANDBY") != 0 && strcasecmp(server_mode, "MASTER") != 0 &&
		        strcasecmp(server_mode, "WITNESS") != 0)
		{
			usage();
			exit(ERR_BAD_CONFIG);
		}
	}

	if (optind < argc)
	{
		server_cmd = argv[optind++];
		/* check posibilities for all server modes */
		if (strcasecmp(server_mode, "MASTER") == 0)
		{
			if (strcasecmp(server_cmd, "REGISTER") == 0)
				action = MASTER_REGISTER;
		}
		else if (strcasecmp(server_mode, "STANDBY") == 0)
		{
			if (strcasecmp(server_cmd, "REGISTER") == 0)
				action = STANDBY_REGISTER;
			else if (strcasecmp(server_cmd, "CLONE") == 0)
				action = STANDBY_CLONE;
			else if (strcasecmp(server_cmd, "PROMOTE") == 0)
				action = STANDBY_PROMOTE;
			else if (strcasecmp(server_cmd, "FOLLOW") == 0)
				action = STANDBY_FOLLOW;
		}
		else if (strcasecmp(server_mode, "WITNESS") == 0)
			if (strcasecmp(server_cmd, "CREATE") == 0)
				action = WITNESS_CREATE;
	}

	if (action == NO_ACTION)
	{
		usage();
		exit(ERR_BAD_CONFIG);
	}

	/* For some actions we still can receive a last argument */
	if (action == STANDBY_CLONE)
	{
		if (optind < argc)
		{
			if (runtime_options.host[0])
			{
				log_err(_("Conflicting parameters:  you can't use -h while providing a node separately.\n"));
				usage();
				exit(ERR_BAD_CONFIG);
			}
			strncpy(runtime_options.host, argv[optind++], MAXLEN);
		}
	}

	switch (optind < argc)
	{
	case 0:
		break;
	default:
		log_err(_("%s: too many command-line arguments (first extra is \"%s\")\n"),
		        progname, argv[optind + 1]);
		usage();
		exit(ERR_BAD_CONFIG);
	}

	if (!check_parameters_for_action(action))
		exit(ERR_BAD_CONFIG);

	if (!runtime_options.dbname[0])
	{
		if (getenv("PGDATABASE"))
			strncpy(runtime_options.dbname, getenv("PGDATABASE"), MAXLEN);
		else if (getenv("PGUSER"))
			strncpy(runtime_options.dbname, getenv("PGUSER"), MAXLEN);
		else
			strncpy(runtime_options.dbname, DEFAULT_DBNAME, MAXLEN);
	}

	/* Read the configuration file, normally repmgr.conf */
	if (!runtime_options.config_file[0])
		strncpy(runtime_options.config_file, DEFAULT_CONFIG_FILE, MAXLEN);

	if (runtime_options.verbose)
		printf(_("Opening configuration file: %s\n"), runtime_options.config_file);

	/*
	 * XXX Do not read config files for action where it is not required (clone
	 * for example).
	 */
	parse_config(runtime_options.config_file, &options);

	keywords[2] = "user";
	values[2] = (runtime_options.username[0]) ? runtime_options.username : NULL;
	keywords[3] = "dbname";
	values[3] = runtime_options.dbname;
	keywords[4] = "application_name";
	values[4] = (char *) progname;
	keywords[5] = NULL;
	values[5] = NULL;

	/*
	 * Initialize the logger.  If verbose command line parameter was
	 * input, make sure that the log level is at least INFO.  This
	 * is mainly useful for STANDBY CLONE.  That doesn't require a
	 * configuration file where a logging level might be specified
	 * at, but it often requires detailed logging to troubleshoot
	 * problems.
	 */
	logger_init(progname, options.loglevel, options.logfacility);
	if (runtime_options.verbose)
		logger_min_verbose(LOG_INFO);

	/*
	 * Node configuration information is not needed for all actions,
	 * with STANDBY CLONE being the main exception.
	 */
	if (need_a_node)
	{
		if (options.node == -1)
		{
			log_err(_("Node information is missing. "
			          "Check the configuration file.\n"));
			exit(ERR_BAD_CONFIG);
		}
	}

	/* Prepare the repmgr schema variable */
	snprintf(repmgr_schema, MAXLEN, "%s%s", DEFAULT_REPMGR_SCHEMA_PREFIX, options.cluster_name);

	switch (action)
	{
	case MASTER_REGISTER:
		do_master_register();
		break;
	case STANDBY_REGISTER:
		do_standby_register();
		break;
	case STANDBY_CLONE:
		do_standby_clone();
		break;
	case STANDBY_PROMOTE:
		do_standby_promote();
		break;
	case STANDBY_FOLLOW:
		do_standby_follow();
		break;
	case WITNESS_CREATE:
		do_witness_create();
		break;
	default:
		usage();
		exit(ERR_BAD_CONFIG);
	}
	logger_shutdown();

	return 0;
}

static void
do_master_register(void)
{
	PGconn		*conn;
	PGresult	*res;
	char 		sqlquery[QUERY_STR_LEN];

	bool		schema_exists = false;
	char		schema_quoted[MAXLEN];
	char 		master_version[MAXVERSIONSTR];

	conn = establishDBConnection(options.conninfo, true);

	/* master should be v9 or better */
	log_info(_("%s connecting to master database\n"), progname);
	pg_version(conn, master_version);
	if (strcmp(master_version, "") == 0)
	{
		PQfinish(conn);
		log_err( _("%s needs master to be PostgreSQL 9.0 or better\n"), progname);
		return;
	}

	/* Check we are a master */
	log_info(_("%s connected to master, checking its state\n"), progname);
	if (is_standby(conn))
	{
		log_err(_("%s needs master to be PostgreSQL 9.0 or better\n"), progname);
		PQfinish(conn);
		exit(ERR_BAD_CONFIG);
	}

	/* Assemble a quoted schema name
	 * XXX This is not currently used due to a merge conflict, but
	 * probably should be */
	if (false)
	{
		char *identifier = PQescapeIdentifier(conn, repmgr_schema,
		                                      strlen(repmgr_schema));

		maxlen_snprintf(schema_quoted, "%s", identifier);
		PQfreemem(identifier);
	}

	/* Check if there is a schema for this cluster */
	sqlquery_snprintf(sqlquery,
	                  "SELECT 1 FROM pg_namespace "
	                  "WHERE nspname = '%s'", repmgr_schema);
	log_debug(_("master register: %s\n"), sqlquery);
	res = PQexec(conn, sqlquery);
	if (PQresultStatus(res) != PGRES_TUPLES_OK)
	{
		log_err(_("Can't get info about schemas: %s\n"), PQerrorMessage(conn));
		PQclear(res);
		PQfinish(conn);
		exit(ERR_BAD_CONFIG);
	}

	if (PQntuples(res) > 0)			/* schema exists */
	{
		if (!runtime_options.force)	/* and we are not forcing so error */
		{
			log_notice(_("Schema %s already exists.\n"), repmgr_schema);
			PQclear(res);
			PQfinish(conn);
			exit(ERR_BAD_CONFIG);
		}
		schema_exists = true;
	}
	PQclear(res);

	if (!schema_exists)
	{
		log_info(_("master register: creating database objects inside the %s schema\n"), repmgr_schema);

		/* ok, create the schema */
		if (!create_schema(conn))
			return;
	}
	else
	{
		PGconn *master_conn;
		int		id;

		/* Ensure there isn't any other master already registered */
		master_conn = getMasterConnection(conn, repmgr_schema, options.node,
		                                  options.cluster_name, &id,NULL);
		if (master_conn != NULL)
		{
			PQfinish(master_conn);
			log_warning(_("There is a master already in cluster %s\n"), options.cluster_name);
			exit(ERR_BAD_CONFIG);
		}
	}

	/* Now register the master */
	if (runtime_options.force)
	{
		sqlquery_snprintf(sqlquery, "DELETE FROM %s.repl_nodes "
		                  " WHERE id = %d",
		                  repmgr_schema, options.node);
		log_debug(_("master register: %s\n"), sqlquery);

		if (!PQexec(conn, sqlquery))
		{
			log_warning(_("Cannot delete node details, %s\n"),
			            PQerrorMessage(conn));
			PQfinish(conn);
			exit(ERR_BAD_CONFIG);
		}
	}

<<<<<<< HEAD
	sqlquery_snprintf(sqlquery, "INSERT INTO %s.repl_nodes (id, cluster, conninfo, priority) "
	                  "VALUES (%d, '%s', '%s', %d)",
	                  repmgr_schema, options.node, options.cluster_name, options.conninfo, options.priority);
=======
	sqlquery_snprintf(sqlquery, "INSERT INTO %s.repl_nodes "
	                  "VALUES (%d, '%s', '%s')",
	                  repmgr_schema, options.node, options.cluster_name, options.conninfo);
>>>>>>> 43268f23
	log_debug(_("master register: %s\n"), sqlquery);

	if (!PQexec(conn, sqlquery))
	{
		log_warning(_("Cannot insert node details, %s\n"),
		            PQerrorMessage(conn));
		PQfinish(conn);
		exit(ERR_BAD_CONFIG);
	}

	PQfinish(conn);
	log_notice(_("Master node correctly registered for cluster %s with id %d (conninfo: %s)\n"),
	           options.cluster_name, options.node, options.conninfo);
	return;
}


static void
do_standby_register(void)
{
	PGconn		*conn;
	PGconn		*master_conn;
	int			master_id;

	PGresult	*res;
	char 		sqlquery[QUERY_STR_LEN];
	char		schema_quoted[MAXLEN];

	char master_version[MAXVERSIONSTR];
	char standby_version[MAXVERSIONSTR];

	/* XXX: A lot of copied code from do_master_register! Refactor */

	log_info(_("%s connecting to standby database\n"), progname);
	conn = establishDBConnection(options.conninfo, true);

	/* should be v9 or better */
	log_info(_("%s connected to standby, checking its state\n"), progname);
	pg_version(conn, standby_version);
	if (strcmp(standby_version, "") == 0)
	{
		PQfinish(conn);
		log_err(_("%s needs standby to be PostgreSQL 9.0 or better\n"), progname);
		exit(ERR_BAD_CONFIG);
	}

	/* Check we are a standby */
	if (!is_standby(conn))
	{
		log_err(_("repmgr: This node should be a standby (%s)\n"), options.conninfo);
		PQfinish(conn);
		exit(ERR_BAD_CONFIG);
	}

	/* Assemble a quoted schema name
	 * XXX This is not currently used due to a merge conflict, but
	 * probably should be */
	if (false)
	{
		char *identifier = PQescapeIdentifier(conn, repmgr_schema,
		                                      strlen(repmgr_schema));

		maxlen_snprintf(schema_quoted, "%s", identifier);
		PQfreemem(identifier);
	}

	/* Check if there is a schema for this cluster */
	sqlquery_snprintf(sqlquery, "SELECT 1 FROM pg_namespace WHERE nspname = '%s'", repmgr_schema);
	log_debug(_("standby register: %s\n"), sqlquery);
	res = PQexec(conn, sqlquery);
	if (PQresultStatus(res) != PGRES_TUPLES_OK)
	{
		log_err(_("Can't get info about tablespaces: %s\n"), PQerrorMessage(conn));
		PQclear(res);
		PQfinish(conn);
		exit(ERR_BAD_CONFIG);
	}

	if (PQntuples(res) == 0)
	{
		/* schema doesn't exist */
		log_err(_("Schema %s doesn't exists.\n"), repmgr_schema);
		PQclear(res);
		PQfinish(conn);
		exit(ERR_BAD_CONFIG);
	}
	PQclear(res);

	/* check if there is a master in this cluster */
	log_info(_("%s connecting to master database\n"), progname);
	master_conn = getMasterConnection(conn, repmgr_schema, options.node, options.cluster_name,
	                                  &master_id, NULL);
	if (!master_conn)
	{
		log_err(_("A master must be defined before configuring a slave\n"));
		exit(ERR_BAD_CONFIG);
	}

	/* master should be v9 or better */
	log_info(_("%s connected to master, checking its state\n"), progname);
	pg_version(master_conn, master_version);
	if (strcmp(master_version, "") == 0)
	{
		PQfinish(conn);
		PQfinish(master_conn);
		log_err(_("%s needs master to be PostgreSQL 9.0 or better\n"), progname);
		exit(ERR_BAD_CONFIG);
	}

	/* master and standby version should match */
	if (strcmp(master_version, standby_version) != 0)
	{
		PQfinish(conn);
		PQfinish(master_conn);
		log_err(_("%s needs versions of both master (%s) and standby (%s) to match.\n"),
		        progname, master_version, standby_version);
		exit(ERR_BAD_CONFIG);
	}

	/* Now register the standby */
	log_info(_("%s registering the standby\n"), progname);
	if (runtime_options.force)
	{
		sqlquery_snprintf(sqlquery, "DELETE FROM %s.repl_nodes "
		                  " WHERE id = %d",
		                  repmgr_schema, options.node);

		log_debug(_("standby register: %s\n"), sqlquery);

		if (!PQexec(master_conn, sqlquery))
		{
			log_err(_("Cannot delete node details, %s\n"),
			        PQerrorMessage(master_conn));
			PQfinish(master_conn);
			PQfinish(conn);
			exit(ERR_BAD_CONFIG);
		}
	}

<<<<<<< HEAD
	sqlquery_snprintf(sqlquery, "INSERT INTO %s.repl_nodes(id, cluster, conninfo, priority) "
	                  "VALUES (%d, '%s', '%s', %d)",
	                  repmgr_schema, options.node, options.cluster_name, options.conninfo, options.priority);
	log_debug(_("standby register: %s\n"), sqlquery);

=======
	sqlquery_snprintf(sqlquery, "INSERT INTO %s.repl_nodes "
	                  "VALUES (%d, '%s', '%s')",
	                  repmgr_schema, options.node, options.cluster_name, options.conninfo);
	log_debug(_("standby register: %s\n"), sqlquery);
>>>>>>> 43268f23
	if (!PQexec(master_conn, sqlquery))
	{
		log_err(_("Cannot insert node details, %s\n"),
		        PQerrorMessage(master_conn));
		PQfinish(master_conn);
		PQfinish(conn);
		exit(ERR_BAD_CONFIG);
	}

	log_info(_("%s registering the standby complete\n"), progname);
	PQfinish(master_conn);
	PQfinish(conn);
	log_notice(_("Standby node correctly registered for cluster %s with id %d (conninfo: %s)\n"),
	           options.cluster_name, options.node, options.conninfo);
	return;
}


static void
do_standby_clone(void)
{
	PGconn		*conn;
	PGresult	*res;
	char		sqlquery[QUERY_STR_LEN];

	int			r = 0;
	int			i;
	bool		flag_success = false;
	bool		test_mode = false;

	char		tblspc_dir[MAXFILENAME];

	char		master_data_directory[MAXFILENAME];
	char		local_data_directory[MAXFILENAME];
	char		master_xlog_directory[MAXFILENAME];
	char		local_xlog_directory[MAXFILENAME];
	char		master_stats_temp_directory[MAXFILENAME];
	char		local_stats_temp_directory[MAXFILENAME];

	char		master_control_file[MAXFILENAME];
	char		local_control_file[MAXFILENAME];
	char		master_config_file[MAXFILENAME];
	char		local_config_file[MAXFILENAME];
	char		master_hba_file[MAXFILENAME];
	char		local_hba_file[MAXFILENAME];
	char		master_ident_file[MAXFILENAME];
	char		local_ident_file[MAXFILENAME];

	char		*first_wal_segment = NULL;
	const char	*last_wal_segment  = NULL;

	char		master_version[MAXVERSIONSTR];

	/*
	 * if dest_dir has been provided, we copy everything in the same path
	 * if dest_dir is set and the master have tablespace, repmgr will stop
	 * because it is more complex to remap the path for the tablespaces and it
	 * does not look useful at the moment
	 */
	if (runtime_options.dest_dir[0])
	{
		test_mode = true;
		log_notice(_("%s Destination directory %s provided, try to clone everything in it.\n"), progname, runtime_options.dest_dir);
	}

	/* Connection parameters for master only */
	keywords[0] = "host";
	values[0] = runtime_options.host;
	keywords[1] = "port";
	values[1] = runtime_options.masterport;

	/* We need to connect to check configuration and start a backup */
	log_info(_("%s connecting to master database\n"), progname);
	conn = establishDBConnectionByParams(keywords,values,true);

	/* primary should be v9 or better */
	log_info(_("%s connected to master, checking its state\n"), progname);
	pg_version(conn, master_version);
	if (strcmp(master_version, "") == 0)
	{
		PQfinish(conn);
		log_err(_("%s needs master to be PostgreSQL 9.0 or better\n"), progname);
		exit(ERR_BAD_CONFIG);
	}

	/* Check we are cloning a primary node */
	if (is_standby(conn))
	{
		PQfinish(conn);
		log_err(_("\nThe command should clone a primary node\n"));
		exit(ERR_BAD_CONFIG);
	}

	/* And check if it is well configured */
	if (!guc_setted(conn, "wal_level", "=", "hot_standby"))
	{
		PQfinish(conn);
		log_err(_("%s needs parameter 'wal_level' to be set to 'hot_standby'\n"), progname);
		exit(ERR_BAD_CONFIG);
	}
	if (!guc_setted(conn, "wal_keep_segments", ">=", runtime_options.wal_keep_segments))
	{
		PQfinish(conn);
		log_err(_("%s needs parameter 'wal_keep_segments' to be set to %s or greater (see the '-w' option or edit the postgresql.conf of the PostgreSQL master.)\n"), progname, runtime_options.wal_keep_segments);
		exit(ERR_BAD_CONFIG);
	}
	if (!guc_setted(conn, "archive_mode", "=", "on"))
	{
		PQfinish(conn);
		log_err(_("%s needs parameter 'archive_mode' to be set to 'on'\n"), progname);
		exit(ERR_BAD_CONFIG);
	}

	/*
	 * Check if the tablespace locations exists and that we can write to
	 * them.
	 */
	sqlquery_snprintf(sqlquery,
	                  "SELECT spclocation "
	                  "  FROM pg_tablespace "
	                  "WHERE spcname NOT IN ('pg_default', 'pg_global')");
	log_debug(_("standby clone: %s\n"), sqlquery);

	res = PQexec(conn, sqlquery);
	if (PQresultStatus(res) != PGRES_TUPLES_OK)
	{
		log_err(_("Can't get info about tablespaces: %s\n"), PQerrorMessage(conn));
		PQclear(res);
		PQfinish(conn);
		exit(ERR_BAD_CONFIG);
	}
	for (i = 0; i < PQntuples(res); i++)
	{
		if (test_mode)
		{
			log_err("Can't clone in test mode when master have tablespace\n");
			PQclear(res);
			PQfinish(conn);
			exit(ERR_BAD_CONFIG);
		}

		strncpy(tblspc_dir, PQgetvalue(res, i, 0), MAXFILENAME);
		/*
		 * Check this directory could be used for tablespace
		 * this will create the directory a bit too early
		 * XXX build an array of tablespace to create later in the backup
		 */
		if (!create_pgdir(tblspc_dir, runtime_options.force))
		{
			PQclear(res);
			PQfinish(conn);
			exit(ERR_BAD_CONFIG);
		}
	}

	r = test_ssh_connection(runtime_options.host, runtime_options.remote_user);
	if (r != 0)
	{
		log_err(_("%s: Aborting, remote host %s is not reachable.\n"), progname, runtime_options.host);
		goto stop_backup;
	}

	log_notice(_("Starting backup...\n"));

	/* Get the data directory full path and the configuration files location */
	sqlquery_snprintf(sqlquery,
	                  "SELECT name, setting "
	                  "  FROM pg_settings "
	                  " WHERE name IN ('data_directory', 'config_file', 'hba_file', 'ident_file', 'stats_temp_directory')");
	log_debug(_("standby clone: %s\n"), sqlquery);
	res = PQexec(conn, sqlquery);
	if (PQresultStatus(res) != PGRES_TUPLES_OK)
	{
		log_err(_("Can't get info about data directory and configuration files: %s\n"), PQerrorMessage(conn));
		PQclear(res);
		PQfinish(conn);
		exit(ERR_BAD_CONFIG);
	}
	for (i = 0; i < PQntuples(res); i++)
	{
		if (strcmp(PQgetvalue(res, i, 0), "data_directory") == 0)
			strncpy(master_data_directory, PQgetvalue(res, i, 1), MAXFILENAME);
		else if (strcmp(PQgetvalue(res, i, 0), "config_file") == 0)
			strncpy(master_config_file, PQgetvalue(res, i, 1), MAXFILENAME);
		else if (strcmp(PQgetvalue(res, i, 0), "hba_file") == 0)
			strncpy(master_hba_file, PQgetvalue(res, i, 1), MAXFILENAME);
		else if (strcmp(PQgetvalue(res, i, 0), "ident_file") == 0)
			strncpy(master_ident_file, PQgetvalue(res, i, 1), MAXFILENAME);
		else if (strcmp(PQgetvalue(res, i, 0), "stats_temp_directory") == 0)
			strncpy(master_stats_temp_directory, PQgetvalue(res, i, 1), MAXFILENAME);
		else
			log_warning(_("unknown parameter: %s\n"), PQgetvalue(res, i, 0));
	}
	PQclear(res);

	log_info(_("Succesfully connected to primary. Current installation size is %s\n"), get_cluster_size(conn));

<<<<<<< HEAD
	/*
	 * XXX  master_xlog_directory should be discovered from master configuration
	 * but it is not possible via SQL. We need to use a command via ssh
	 */
	maxlen_snprintf(master_xlog_directory, "%s/pg_xlog", master_data_directory);
	if (test_mode)
	{
		strncpy(local_data_directory, runtime_options.dest_dir, MAXFILENAME);
		strncpy(local_config_file, runtime_options.dest_dir, MAXFILENAME);
		strncpy(local_hba_file, runtime_options.dest_dir, MAXFILENAME);
		strncpy(local_ident_file, runtime_options.dest_dir, MAXFILENAME);
		maxlen_snprintf(local_stats_temp_directory, "%s/pg_stat_tmp", runtime_options.dest_dir);
		maxlen_snprintf(local_xlog_directory, "%s/pg_xlog", runtime_options.dest_dir);
	}
	else
	{
		strncpy(local_data_directory, master_data_directory, MAXFILENAME);
		strncpy(local_config_file, master_config_file, MAXFILENAME);
		strncpy(local_hba_file, master_hba_file, MAXFILENAME);
		strncpy(local_ident_file, master_ident_file, MAXFILENAME);
		strncpy(local_stats_temp_directory, master_stats_temp_directory, MAXFILENAME);
		strncpy(local_xlog_directory, master_xlog_directory, MAXFILENAME);
	}

	r = test_ssh_connection(runtime_options.host, runtime_options.remote_user);
	if (r != 0)
	{
		log_err(_("%s: Aborting, remote host %s is not reachable.\n"), progname, runtime_options.host);
		goto stop_backup;
	}

	log_notice(_("Starting backup...\n"));

=======
>>>>>>> 43268f23
	/*
	 * inform the master we will start a backup and get the first XLog filename
	 * so we can say to the user we need those files
	 */
	sqlquery_snprintf(
	    sqlquery,
	    "SELECT pg_xlogfile_name(pg_start_backup('repmgr_standby_clone_%ld'))",
	    time(NULL));
	log_debug(_("standby clone: %s\n"), sqlquery);
	res = PQexec(conn, sqlquery);
	if (PQresultStatus(res) != PGRES_TUPLES_OK)
	{
		log_err(_("Can't start backup: %s\n"), PQerrorMessage(conn));
		PQclear(res);
		PQfinish(conn);
		exit(ERR_BAD_CONFIG);
	}

	if (runtime_options.verbose)
	{
		char	*first_wal_seg_pq = PQgetvalue(res, 0, 0);
		size_t	 buf_sz			  = strlen(first_wal_seg_pq);

		first_wal_segment = malloc(buf_sz + 1);
		xsnprintf(first_wal_segment, buf_sz + 1, "%s", first_wal_seg_pq);
	}

	PQclear(res);

	/* Check the directory could be used as a PGDATA dir */
	if (!create_pgdir(local_data_directory, runtime_options.force))
	{
		log_err(_("%s: couldn't use directory %s ...\nUse --force option to force\n"),
		        progname, local_data_directory);
		goto stop_backup;
	}

	/*
	 * 1) first move global/pg_control
	 *
	 * 2) then move data_directory ommiting the files we have already moved and
	 *    pg_xlog content
	 *
	 * 3) finally We need to backup configuration files (that could be on other
	 *    directories, debian like systems likes to do that), so look at
	 *    config_file, hba_file and ident_file but we can omit
	 *    external_pid_file ;)
	 *
	 * On error we need to return but before that execute pg_stop_backup()
	 */

	/* need to create the global sub directory */
	maxlen_snprintf(master_control_file, "%s/global/pg_control", master_data_directory);
	maxlen_snprintf(local_control_file, "%s/global", local_data_directory);
	log_info(_("standby clone: master control file '%s'\n"), master_control_file);
	if (!create_directory(local_control_file))
	{
		log_err(_("%s: couldn't create directory %s ...\n"),
		        progname, local_control_file);
		goto stop_backup;
	}

	log_info(_("standby clone: master control file '%s'\n"), master_control_file);
	r = copy_remote_files(runtime_options.host, runtime_options.remote_user,
	                      master_control_file, local_control_file,
	                      false);
	if (r != 0)
	{
		log_warning(_("standby clone: failed copying master control file '%s'\n"), master_control_file);
		goto stop_backup;
	}

	log_info(_("standby clone: master data directory '%s'\n"), master_data_directory);
	r = copy_remote_files(runtime_options.host, runtime_options.remote_user,
	                      master_data_directory, local_data_directory,
	                      true);
	if (r != 0)
	{
		log_warning(_("standby clone: failed copying master data directory '%s'\n"), master_data_directory);
		goto stop_backup;
	}

	/*
	 * Copy tablespace locations, i'm doing this separately because i couldn't
	 * find and appropiate rsync option but besides we could someday make all
	 * these rsync happen concurrently
	 * XXX We may not do that if we are in test_mode but it does not hurt too much
	 * (except if a tablespace is created during the test)
	 */
	sqlquery_snprintf(sqlquery,
	                  "SELECT spclocation "
	                  "  FROM pg_tablespace "
	                  "  WHERE spcname NOT IN ('pg_default', 'pg_global')");
	log_debug(_("standby clone: %s\n"), sqlquery);
	res = PQexec(conn, sqlquery);
	if (PQresultStatus(res) != PGRES_TUPLES_OK)
	{
		log_err(_("Can't get info about tablespaces: %s\n"), PQerrorMessage(conn));
		PQclear(res);
		goto stop_backup;
	}
	for (i = 0; i < PQntuples(res); i++)
	{
		strncpy(tblspc_dir, PQgetvalue(res, i, 0), MAXFILENAME);
		log_info(_("standby clone: master tablespace '%s'\n"), tblspc_dir);
		r = copy_remote_files(runtime_options.host, runtime_options.remote_user,
		                      tblspc_dir, tblspc_dir,
		                      true);
		if (r != 0)
		{
			log_warning(_("standby clone: failed copying tablespace directory '%s'\n"), tblspc_dir);
			goto stop_backup;
		}
	}

	log_info(_("standby clone: master config file '%s'\n"), master_config_file);
	r = copy_remote_files(runtime_options.host, runtime_options.remote_user,
<<<<<<< HEAD
	                      master_config_file, local_config_file,
=======
	                      master_config_file, runtime_options.dest_dir,
>>>>>>> 43268f23
	                      false);
	if (r != 0)
	{
		log_warning(_("standby clone: failed copying master config file '%s'\n"), master_config_file);
		goto stop_backup;
	}

	log_info(_("standby clone: master hba file '%s'\n"), master_hba_file);
	r = copy_remote_files(runtime_options.host, runtime_options.remote_user,
<<<<<<< HEAD
	                      master_hba_file, local_hba_file,
=======
	                      master_hba_file, runtime_options.dest_dir,
>>>>>>> 43268f23
	                      false);
	if (r != 0)
	{
		log_warning(_("standby clone: failed copying master hba file '%s'\n"), master_hba_file);
		goto stop_backup;
	}

	log_info(_("standby clone: master ident file '%s'\n"), master_ident_file);
	r = copy_remote_files(runtime_options.host, runtime_options.remote_user,
	                      master_ident_file, local_ident_file,
	                      false);
	if (r != 0)
	{
		log_warning(_("standby clone: failed copying master ident file '%s'\n"), master_ident_file);
		goto stop_backup;
	}

	/* we success so far, flag that to allow a better HINT */
	flag_success = true;

stop_backup:

	/*
	 * Inform the master that we have finished the backup.
	 *
	 * Don't have this one exit if it fails, so that a more informative
	 * error message will also appear about the backup not being stopped.
	 */
	log_info(_("%s connecting to master database to stop backup\n"), progname);
	conn=establishDBConnectionByParams(keywords,values,false);

	log_notice(_("Finishing backup...\n"));
	sqlquery_snprintf(sqlquery, "SELECT pg_xlogfile_name(pg_stop_backup())");
	log_debug(_("standby clone: %s\n"), sqlquery);

	res = PQexec(conn, sqlquery);
	if (PQresultStatus(res) != PGRES_TUPLES_OK)
	{
		log_err(_("Can't stop backup: %s\n"), PQerrorMessage(conn));
		PQclear(res);
		PQfinish(conn);
		exit(ERR_STOP_BACKUP);
	}
	last_wal_segment = PQgetvalue(res, 0, 0);

	if (runtime_options.verbose)
		log_info(_("%s requires primary to keep WAL files %s until at least %s\n"),
		         progname, first_wal_segment, last_wal_segment);

	/* Finished with the database connection now */
	PQclear(res);
	PQfinish(conn);

	/*
	 * Only free the first_wal_segment since it was copied out of the
	 * pqresult.
	 */
	free(first_wal_segment);
	first_wal_segment = NULL;

	/* If the rsync failed then exit */
	if (r != 0)
	{
		log_err(_("Couldn't rsync the master...\nYou have to cleanup the destination directory (%s) manually!\n"),
		        local_data_directory);
		exit(ERR_BAD_RSYNC);
	}

	/*
	 * We need to create the pg_xlog sub directory too.
	 */
	if (!create_directory(local_xlog_directory))
	{
		log_err(_("%s: couldn't create directory %s, you will need to do it manually...\n"),
		        progname, local_xlog_directory);
		r = ERR_NEEDS_XLOG; /* continue, but eventually exit returning error */
	}

	/* Finally, write the recovery.conf file */
	create_recovery_file(local_data_directory, NULL);

	/*
	 * We don't start the service yet because we still may want to
	 * move the directory
	 */
	log_notice(_("%s standby clone complete\n"), progname);
<<<<<<< HEAD

	/*  HINT message : what to do next ? */
	if (flag_success)
	{
		log_notice("HINT: You can now start your postgresql server\n");
		if (test_mode)
		{
			log_notice(_("for example : pg_ctl -D %s start\n"), local_data_directory);
		}
		else
		{
			log_notice("for example : /etc/init.d/postgresql start\n");
		}
	}
=======
>>>>>>> 43268f23
	exit(r);
}


static void
do_standby_promote(void)
{
	PGconn		*conn;
	PGresult	*res;
	char 		sqlquery[QUERY_STR_LEN];
	char		script[MAXLEN];

	PGconn		*old_master_conn;
	int			old_master_id;

	int			r;
	char		data_dir[MAXLEN];
	char		recovery_file_path[MAXFILENAME];
	char		recovery_done_path[MAXFILENAME];

	char	standby_version[MAXVERSIONSTR];

	/* We need to connect to check configuration */
	log_info(_("%s connecting to master database\n"), progname);
	conn = establishDBConnection(options.conninfo, true);

	/* we need v9 or better */
	log_info(_("%s connected to master, checking its state\n"), progname);
	pg_version(conn, standby_version);
	if (strcmp(standby_version, "") == 0)
	{
		PQfinish(conn);
		log_err(_("%s needs standby to be PostgreSQL 9.0 or better\n"), progname);
		exit(ERR_BAD_CONFIG);
	}

	/* Check we are in a standby node */
	if (!is_standby(conn))
	{
		log_err(_("%s: The command should be executed on a standby node\n"), progname);
		exit(ERR_BAD_CONFIG);
	}

	/* we also need to check if there isn't any master already */
	old_master_conn = getMasterConnection(conn, repmgr_schema, options.node, options.cluster_name,
	                                      &old_master_id, NULL);
	if (old_master_conn != NULL)
	{
		PQfinish(old_master_conn);
		log_err(_("There is a master already in this cluster\n"));
		exit(ERR_BAD_CONFIG);
	}

	log_notice(_("%s: Promoting standby\n"), progname);

	/* Get the data directory full path and the last subdirectory */
	sqlquery_snprintf(sqlquery, "SELECT setting "
	                  " FROM pg_settings WHERE name = 'data_directory'");
	log_debug(_("standby promote: %s\n"), sqlquery);
	res = PQexec(conn, sqlquery);
	if (PQresultStatus(res) != PGRES_TUPLES_OK)
	{
		log_err(_("Can't get info about data directory: %s\n"), PQerrorMessage(conn));
		PQclear(res);
		PQfinish(conn);
		exit(ERR_BAD_CONFIG);
	}
	strcpy(data_dir, PQgetvalue(res, 0, 0));
	PQclear(res);
	PQfinish(conn);

	log_info(_("%s: Marking recovery done\n"), progname);
	maxlen_snprintf(recovery_file_path, "%s/%s", data_dir, RECOVERY_FILE);
	maxlen_snprintf(recovery_done_path, "%s/%s", data_dir, RECOVERY_DONE_FILE);
	rename(recovery_file_path, recovery_done_path);

	/*
	 * We assume the pg_ctl script is in the PATH.  Restart and wait for
	 * the server to finish starting, so that the check below will
	 * find an active server rather than one starting up.  This may
	 * hang for up the default timeout (60 seconds).
	 */
	log_notice(_("%s: restarting server using pg_ctl\n"), progname);
	maxlen_snprintf(script, "pg_ctl -D %s -w -m fast restart", data_dir);
	r = system(script);
	if (r != 0)
	{
		log_err(_("Can't restart PostgreSQL server\n"));
		exit(ERR_NO_RESTART);
	}

	/* reconnect to check we got promoted */
	log_info(_("%s connecting to now restarted database\n"), progname);
	conn = establishDBConnection(options.conninfo, true);
	if (is_standby(conn))
	{
		log_err(_("\n%s: STANDBY PROMOTE failed, this is still a standby node.\n"), progname);
	}
	else
	{
		log_err(_("\n%s: STANDBY PROMOTE successful.  You should REINDEX any hash indexes you have.\n"), progname);
	}
	PQfinish(conn);
	return;
}


static void
do_standby_follow(void)
{
	PGconn		*conn;
	PGresult	*res;
	char 		sqlquery[QUERY_STR_LEN];
	char		script[MAXLEN];
	char		master_conninfo[MAXLEN];
	PGconn		*master_conn;
	int			master_id;

	int			r;
	char		data_dir[MAXLEN];

	char	master_version[MAXVERSIONSTR];
	char	standby_version[MAXVERSIONSTR];

	/* We need to connect to check configuration */
	log_info(_("%s connecting to standby database\n"), progname);
	conn = establishDBConnection(options.conninfo, true);

	/* Check we are in a standby node */
	log_info(_("%s connected to standby, checking its state\n"), progname);
	if (!is_standby(conn))
	{
		log_err(_("\n%s: The command should be executed in a standby node\n"), progname);
		return;
		exit(ERR_BAD_CONFIG);
	}

	/* should be v9 or better */
	pg_version(conn, standby_version);
	if (strcmp(standby_version, "") == 0)
	{
		PQfinish(conn);
		log_err(_("\n%s needs standby to be PostgreSQL 9.0 or better\n"), progname);
		exit(ERR_BAD_CONFIG);
	}

	/* we also need to check if there is any master in the cluster */
	log_info(_("%s connecting to master database\n"), progname);
	master_conn = getMasterConnection(conn, repmgr_schema, options.node,
	                                  options.cluster_name, &master_id,(char *) &master_conninfo);
	if (master_conn == NULL)
	{
		PQfinish(conn);
		log_err(_("There isn't a master to follow in this cluster\n"));
		exit(ERR_BAD_CONFIG);
	}

	/* Check we are going to point to a master */
	if (is_standby(master_conn))
	{
		PQfinish(conn);
		log_err(_("%s: The node to follow should be a master\n"), progname);
		exit(ERR_BAD_CONFIG);
	}

	/* should be v9 or better */
	log_info(_("%s connected to master, checking its state\n"), progname);
	pg_version(master_conn, master_version);
	if (strcmp(master_version, "") == 0)
	{
		PQfinish(conn);
		PQfinish(master_conn);
		log_err(_("%s needs master to be PostgreSQL 9.0 or better\n"), progname);
		exit(ERR_BAD_CONFIG);
	}

	/* master and standby version should match */
	if (strcmp(master_version, standby_version) != 0)
	{
		PQfinish(conn);
		PQfinish(master_conn);
		log_err(_("%s needs versions of both master (%s) and standby (%s) to match.\n"),
		        progname, master_version, standby_version);
		exit(ERR_BAD_CONFIG);
	}

	/*
	 * set the host and masterport variables with the master ones
	 * before closing the connection because we will need them to
	 * recreate the recovery.conf file
	 */
	strncpy(runtime_options.host, PQhost(master_conn), MAXLEN);
	strncpy(runtime_options.masterport, PQport(master_conn), MAXLEN);
	PQfinish(master_conn);

	log_info(_("%s Changing standby's master"),progname);

	/* Get the data directory full path */
	sqlquery_snprintf(sqlquery, "SELECT setting "
	                  " FROM pg_settings WHERE name = 'data_directory'");
	log_debug(_("standby follow: %s\n"), sqlquery);
	res = PQexec(conn, sqlquery);
	if (PQresultStatus(res) != PGRES_TUPLES_OK)
	{
		log_err(_("Can't get info about data directory: %s\n"), PQerrorMessage(conn));
		PQclear(res);
		PQfinish(conn);
		exit(ERR_BAD_CONFIG);
	}
	strcpy(data_dir, PQgetvalue(res, 0, 0));
	PQclear(res);
	PQfinish(conn);

	/* write the recovery.conf file */
	if (!create_recovery_file(data_dir,NULL))
		exit(ERR_BAD_CONFIG);

	/* Finally, restart the service */
	/* We assume the pg_ctl script is in the PATH */
	maxlen_snprintf(script, "pg_ctl -D %s -m fast restart", data_dir);
	r = system(script);
	if (r != 0)
	{
		log_err(_("Can't restart service\n"));
		return;
		exit(ERR_NO_RESTART);
	}

	return;
}


static void
do_witness_create(void)
{
	PGconn 		*masterconn;
	PGconn 		*witnessconn;
	PGresult	*res;
	char 		sqlquery[QUERY_STR_LEN];

	char		script[MAXLEN];
	char		buf[MAXLEN];
	FILE		*pg_conf = NULL;

	int			r = 0;
	int			i;

	char		master_version[MAXVERSIONSTR];

	char    	createcommand[MAXLEN];
	char		master_hba_file[MAXLEN];

	/* Check this directory could be used as a PGDATA dir */
	if (!create_pgdir(runtime_options.dest_dir, runtime_options.force))
	{
		return;
	}

	/* Connection parameters for master only */
	keywords[0] = "host";
	values[0] = runtime_options.host;
	keywords[1] = "port";
	values[1] = runtime_options.masterport;

	/* We need to connect to check configuration and copy it */
	masterconn = PQconnectdbParams(keywords, values, true);
	if (!masterconn)
	{
		log_err(_("%s: could not connect to master\n"), progname);
		return;
	}

	/* primary should be v9 or better */
	pg_version(masterconn, master_version);
	if (strcmp(master_version, "") == 0)
	{
		PQfinish(masterconn);
		log_err(_("%s needs master to be PostgreSQL 9.0 or better\n"), progname);
		return;
	}

	/* Check we are connecting to a primary node */
	if (is_standby(masterconn))
	{
		PQfinish(masterconn);
		log_err(_("The command should not run on a standby node\n"));
		return;
	}

	log_info(_("Succesfully connected to primary.\n"));

	r = test_ssh_connection(runtime_options.host, runtime_options.remote_user);
	if (r != 0)
	{
		log_err(_("%s: Aborting, remote host %s is not reachable.\n"), progname, runtime_options.host);
		return;
	}

	/*
	 * To create a witness server we need to:
	 * 1) initialize the cluster
	 * 2) register the witness in repl_nodes
	 * 3) copy configuration from master
	 */

	/* Create the cluster for witness */
	/* We assume the pg_ctl script is in the PATH */
	sprintf(script, "pg_ctl -D %s init", runtime_options.dest_dir);
	log_info("Initialize cluster for witness: %s.\n", script);

	r = system(script);
	if (r != 0)
	{
		log_err("Can't iniatialize cluster for witness server\n");
		return;
	}

	/*
	 * default port for the witness is 5499,
	 * but user can provide a different one
	 */
	snprintf(buf, sizeof(buf), "%s/postgresql.conf", runtime_options.dest_dir);
	pg_conf = fopen(buf, "a");
	if (pg_conf == NULL)
	{
		log_err(_("\n%s: could not open \"%s\" for adding extra config: %s\n"), progname, buf, strerror(errno));
		exit(ERR_BAD_CONFIG);
	}

	snprintf(buf, sizeof(buf), "\n#Configuration added by %s\n", progname);
	fputs(buf, pg_conf);

	if (!runtime_options.localport[0])
		strncpy(runtime_options.localport, "5499", MAXLEN);
	snprintf(buf, sizeof(buf), "port = %s\n", runtime_options.localport);
	fputs(buf, pg_conf);

	snprintf(buf, sizeof(buf), "shared_preload_libraries = 'repmgr_funcs'\n") ;
	fputs(buf, pg_conf);

	snprintf(buf, sizeof(buf), "listen_addresses = '*'\n") ;
	fputs(buf, pg_conf);

	fclose(pg_conf);

	/* Get the pg_hba.conf full path */
	sprintf(sqlquery, "SELECT name, setting "
	        "  FROM pg_settings "
	        " WHERE name IN ('hba_file')");
	log_debug(_("witness create: %s"), sqlquery);
	res = PQexec(masterconn, sqlquery);
	if (PQresultStatus(res) != PGRES_TUPLES_OK)
	{
		log_err(_("Can't get info about pg_hba.conf: %s\n"), PQerrorMessage(masterconn));
		PQclear(res);
		PQfinish(masterconn);
		return;
	}
	for (i = 0; i < PQntuples(res); i++)
	{
		if (strcmp(PQgetvalue(res, i, 0), "hba_file") == 0)
			strcpy(master_hba_file, PQgetvalue(res, i, 1));
		else
			log_err(_("uknown parameter: %s"), PQgetvalue(res, i, 0));
	}
	PQclear(res);

	r = copy_remote_files(runtime_options.host, runtime_options.remote_user,
	                      master_hba_file, runtime_options.dest_dir,
	                      false);
	if (r != 0)
	{
		log_err(_("Can't rsync the pg_hba.conf file from master\n"));
		return;
	}

	/* start new instance */
	sprintf(script, "pg_ctl -D %s start", runtime_options.dest_dir);
	log_info(_("Start cluster for witness: %s"), script);
	r = system(script);
	if (r != 0)
	{
		log_err(_("Can't start cluster for witness server\n"));
		return;
	}

	/* register ourselves in the master */
	sqlquery_snprintf(sqlquery, "INSERT INTO %s.repl_nodes(id, cluster, conninfo, priority, witness) "
	                  "VALUES (%d, '%s', '%s', %d, true)",
	                  repmgr_schema, options.node, options.cluster_name, options.conninfo);

	log_debug(_("witness create: %s"), sqlquery);
	if (!PQexec(masterconn, sqlquery))
	{
		log_err(_("Cannot insert node details, %s\n"), PQerrorMessage(masterconn));
		PQfinish(masterconn);
		return;
	}

	/* Let the server start */
	sleep(2);

	/*
		create the local user and local db if it is not the default one
		values[2] is the username we use to connect to master,
		values[3] is the dbname we use to connect to master,
		we suppose it is the same in the repmgr.conf (obviously it is preferable)
		FIXME this is fragile and its a temporary solution
	*/
	if (getenv("USER"))
	{
		if (!(strcmp(getenv("USER"), values[2]) == 0))
		{
			sprintf(createcommand, "createuser -p %s -s %s", runtime_options.localport, values[2]);
			log_info("creating user for witness: %s", createcommand);
			r = system(createcommand);
			if (r != 0)
			{
				log_err("Can't create local user\n");
				return;
			}
			sprintf(createcommand, "createdb -p %s -O %s %s", runtime_options.localport, values[2], values[3]);
			log_info("creating database for witness: %s", createcommand);
			r = system(createcommand);
			if (r != 0)
			{
				log_err("Can't create local db\n");
				return;
			}
		}
	}
	/* establish a connection to the witness, and create the schema */
	witnessconn = establishDBConnection(options.conninfo, true);

	log_info(_("Starting copy of configuration from master"));

	if (!create_schema(witnessconn))
	{
		PQfinish(masterconn);
		PQfinish(witnessconn);
		return;
	}

	/* copy configuration from master, only repl_nodes is needed */
	if (!copy_configuration(masterconn, witnessconn))
	{
		PQfinish(masterconn);
		PQfinish(witnessconn);
		return;
	}
	PQfinish(masterconn);
	PQfinish(witnessconn);

	log_notice(_("Configuration has been succesfully copied to the witness\n"));
}

static void
usage(void)
{
	log_err(_("\n\n%s: Replicator manager \n"), progname);
	log_err(_("Try \"%s --help\" for more information.\n"), progname);
}

static void
help(const char *progname)
{
	printf(_("\n%s: Replicator manager \n"), progname);
	printf(_("Usage:\n"));
	printf(_(" %s [OPTIONS] master	{register}\n"), progname);
	printf(_(" %s [OPTIONS] standby {register|clone|promote|follow}\n"),
	       progname);
	printf(_("\nGeneral options:\n"));
	printf(_("	--help					   show this help, then exit\n"));
	printf(_("	--version				   output version information, then exit\n"));
	printf(_("	--verbose				   output verbose activity information\n"));
	printf(_("\nConnection options:\n"));
	printf(_("	-d, --dbname=DBNAME		   database to connect to\n"));
	printf(_("	-h, --host=HOSTNAME		   database server host or socket directory\n"));
	printf(_("	-p, --port=PORT			   database server port\n"));
	printf(_("	-U, --username=USERNAME	   database user name to connect as\n"));
	printf(_("\nConfiguration options:\n"));
	printf(_("	-D, --data-dir=DIR		   local directory where the files will be copied to\n"));
	printf(_("	-l, --local-port=PORT      standby or witness server local port\n"));
	printf(_("	-f, --config_file=PATH	   path to the configuration file\n"));
	printf(_("	-R, --remote-user=USERNAME database server username for rsync\n"));
	printf(_("	-w, --wal-keep-segments=VALUE  minimum value for the GUC wal_keep_segments (default: 5000)\n"));
	printf(_("	-I, --ignore-rsync-warning ignore rsync partial transfer warning\n"));
	printf(_("	-F, --force				   force potentially dangerous operations to happen\n"));

	printf(_("\n%s performs some tasks like clone a node, promote it "), progname);
	printf(_("or making follow another node and then exits.\n"));
	printf(_("COMMANDS:\n"));
	printf(_(" master register		 - registers the master in a cluster\n"));
	printf(_(" standby register		 - registers a standby in a cluster\n"));
	printf(_(" standby clone [node]	 - allows creation of a new standby\n"));
	printf(_(" standby promote		 - allows manual promotion of a specific standby into a "));
	printf(_("new master in the event of a failover\n"));
	printf(_(" standby follow		 - allows the standby to re-point itself to a new master\n"));
}


/*
 * Creates a recovery file for a standby.
 *
 * Writes master_conninfo to recovery.conf if is non-NULL
 */
static bool
create_recovery_file(const char *data_dir, char *master_conninfo)
{
	FILE		*recovery_file;
	char		recovery_file_path[MAXLEN];
	char		line[MAXLEN];

	maxlen_snprintf(recovery_file_path, "%s/%s", data_dir, RECOVERY_FILE);

	recovery_file = fopen(recovery_file_path, "w");
	if (recovery_file == NULL)
	{
		log_err(_("could not create recovery.conf file, it could be necessary to create it manually\n"));
		return false;
	}

	maxlen_snprintf(line, "standby_mode = 'on'\n");
	if (fputs(line, recovery_file) == EOF)
	{
		log_err(_("recovery file could not be written, it could be necessary to create it manually\n"));
		fclose(recovery_file);
		return false;
	}

	maxlen_snprintf(line, "primary_conninfo = 'host=%s port=%s'\n", runtime_options.host,
	                (runtime_options.masterport[0]) ? runtime_options.masterport : "5432");

	/*
	 * Template a password into the connection string in recovery.conf
	 * if a full connection string is not already provided.
	 *
	 * Sometimes this is passed by the user explicitly, and otherwise
	 * we try to get it into the environment.
	 *
	 * XXX: This is pretty dirty, at least push this up to the caller rather
	 * than hitting environment variables at this level.
	 */
	if (master_conninfo == NULL)
	{
		char *password = getenv("PGPASSWORD");

		if (password != NULL)
		{
			maxlen_snprintf(line,
			                "primary_conninfo = 'host=%s port=%s password=%s'\n",
			                runtime_options.host,
			                (runtime_options.masterport[0]) ? runtime_options.masterport : "5432",
			                password);
		}
		else
		{
			if (require_password)
			{
				log_err(_("%s: PGPASSWORD not set, but having one is required\n"),
				        progname);
				exit(ERR_BAD_PASSWORD);
			}
		}
	}

	if (fputs(line, recovery_file) == EOF)
	{
		log_err(_("recovery file could not be written, it could be necessary to create it manually\n"));
		fclose(recovery_file);
		return false;
	}

	/*FreeFile(recovery_file);*/
	fclose(recovery_file);

	return true;
}

static int
test_ssh_connection(char *host, char *remote_user)
{
	char script[MAXLEN];
	int	 r;

	/* Check if we have ssh connectivity to host before trying to rsync */
	if (!remote_user[0])
		maxlen_snprintf(script, "ssh -o Batchmode=yes %s /bin/true", host);
	else
		maxlen_snprintf(script, "ssh -o Batchmode=yes %s -l %s /bin/true", host, remote_user);

	log_debug(_("command is: %s"), script);
	r = system(script);
	if (r != 0)
		log_info(_("Can not connect to the remote host (%s)\n"), host);
	return r;
}

static int
copy_remote_files(char *host, char *remote_user, char *remote_path,
                  char *local_path, bool is_directory)
{
	char script[MAXLEN];
	char rsync_flags[MAXLEN];
	char host_string[MAXLEN];
	int	 r;

	if (strnlen(options.rsync_options, MAXLEN) == 0)
		maxlen_snprintf(
		    rsync_flags, "%s",
		    "--archive --checksum --compress --progress --rsh=ssh");
	else
		maxlen_snprintf(rsync_flags, "%s", options.rsync_options);

	if (runtime_options.force)
		strcat(rsync_flags, " --delete");

	if (!remote_user[0])
	{
		maxlen_snprintf(host_string, "%s", host);
	}
	else
	{
		maxlen_snprintf(host_string,"%s@%s",remote_user,host);
	}

	if (is_directory)
	{
		strcat(rsync_flags, " --exclude=pg_xlog* --exclude=pg_control --exclude=*.pid");
		maxlen_snprintf(script, "rsync %s %s:%s/* %s",
		                rsync_flags, host_string, remote_path, local_path);
	}
	else
	{
		maxlen_snprintf(script, "rsync %s %s:%s %s",
		                rsync_flags, host_string, remote_path, local_path);
	}

	log_info(_("rsync command line:  '%s'\n"), script);

	r = system(script);

	/*
	 * If we are transfering a directory (data directory, tablespace directories)
	 * then we can ignore some rsync warnings.  If we get some of those errors, we
	 * treat them as 0 only if passed the --ignore-rsync-warning command-line option.
	 *
	 * List of ignorable rsync errors:
	 *   24     Partial transfer due to vanished source files
	 */
	if ((WEXITSTATUS(r) == 24) && is_directory)
	{
		if (runtime_options.ignore_rsync_warn)
		{
			r = 0;
			log_info(_("rsync partial transfer warning ignored\n"));
		}
		else
			log_warning( _("\nrsync completed with return code 24: "
			               "\"Partial transfer due to vanished source files\".\n"
			               "This can happen because of normal operation "
			               "on the master server, but it may indicate an "
			               "unexpected change during cloning.  If you are certain "
			               "no changes were made to the master, try cloning "
			               "again using \"repmgr --force --ignore-rsync-warning\"."));
	}
	if (r != 0)
		log_err(_("Can't rsync from remote file or directory (%s:%s)\n"),
		        host_string, remote_path);

	return r;
}


/*
 * Tries to avoid useless or conflicting parameters
 */
static bool
check_parameters_for_action(const int action)
{
	bool ok = true;

	switch (action)
	{
	case MASTER_REGISTER:
		/*
		 * To register a master we only need the repmgr.conf
		 * all other parameters are at least useless and could be
		 * confusing so reject them
		 */
		if (runtime_options.host[0] || runtime_options.masterport[0] || runtime_options.username[0] ||
		        runtime_options.dbname[0])
		{
			log_err(_("You can't use connection parameters to the master when issuing a MASTER REGISTER command.\n"));
			usage();
			ok = false;
		}
		if (runtime_options.dest_dir[0])
		{
			log_err(_("You don't need a destination directory for MASTER REGISTER command\n"));
			usage();
			ok = false;
		}
		break;
	case STANDBY_REGISTER:
		/*
		 * To register a standby we only need the repmgr.conf
		 * we don't need connection parameters to the master
		 * because we can detect the master in repl_nodes
		 */
		if (runtime_options.host[0] || runtime_options.masterport[0] || runtime_options.username[0] ||
		        runtime_options.dbname[0])
		{
			log_err(_("You can't use connection parameters to the master when issuing a STANDBY REGISTER command.\n"));
			usage();
			ok = false;
		}
		if (runtime_options.dest_dir[0])
		{
			log_err(_("You don't need a destination directory for STANDBY REGISTER command\n"));
			usage();
			ok = false;
		}
		break;
	case STANDBY_PROMOTE:
		/*
		 * To promote a standby we only need the repmgr.conf
		 * we don't want connection parameters to the master
		 * because we will try to detect the master in repl_nodes
		 * if we can't find it then the promote action will be cancelled
		 */
		if (runtime_options.host[0] || runtime_options.masterport[0] || runtime_options.username[0] ||
		        runtime_options.dbname[0])
		{
			log_err(_("You can't use connection parameters to the master when issuing a STANDBY PROMOTE command.\n"));
			usage();
			ok = false;
		}
		if (runtime_options.dest_dir[0])
		{
			log_err(_("You don't need a destination directory for STANDBY PROMOTE command\n"));
			usage();
			ok = false;
		}
		break;
	case STANDBY_FOLLOW:
		/*
		 * To make a standby follow a master we only need the repmgr.conf
		 * we don't want connection parameters to the new master
		 * because we will try to detect the master in repl_nodes
		 * if we can't find it then the follow action will be cancelled
		 */
		if (runtime_options.host[0] || runtime_options.masterport[0] || runtime_options.username[0] ||
		        runtime_options.dbname[0])
		{
			log_err(_("You can't use connection parameters to the master when issuing a STANDBY FOLLOW command.\n"));
			usage();
			ok = false;
		}
		if (runtime_options.dest_dir[0])
		{
			log_err(_("You don't need a destination directory for STANDBY FOLLOW command\n"));
			usage();
			ok = false;
		}
		break;
	case STANDBY_CLONE:
		/*
		 * Issue a friendly notice that the configuration file is not
		 * necessary nor read at all in when performing a STANDBY CLONE
		 * action.
		 */
		if (runtime_options.config_file[0])
		{
			log_notice(_("Only command line parameters for the connection "
			             "to the master are used when issuing a STANDBY CLONE command. "
			             "The passed configuration file is neither required nor used for "
			             "its node configuration portions\n\n"));
		}
		/*
		 * To clone a master into a standby we need connection parameters
		 * repmgr.conf is useless because we don't have a server running in
		 * the standby; warn the user, but keep going.
		 */
		if (runtime_options.host == NULL)
		{
			log_notice(_("You need to use connection parameters to "
			             "the master when issuing a STANDBY CLONE command."));
			ok = false;
		}
		need_a_node = false;
		break;
	case WITNESS_CREATE:
		/* allow all parameters to be supplied */
		break;
	}

	return ok;
}



static bool
create_schema(PGconn *conn)
{
	char 		sqlquery[QUERY_STR_LEN];

	sqlquery_snprintf(sqlquery, "CREATE SCHEMA %s", repmgr_schema);
	log_debug(_("master register: %s\n"), sqlquery);
	if (!PQexec(conn, sqlquery))
	{
		log_err(_("Cannot create the schema %s: %s\n"),
		        repmgr_schema, PQerrorMessage(conn));
		PQfinish(conn);
		exit(ERR_BAD_CONFIG);
	}

	/* ... the tables */
	sqlquery_snprintf(sqlquery, "CREATE TABLE %s.repl_nodes (        "
	                  "  id        integer primary key, "
	                  "  cluster   text    not null,    "
	                  "  conninfo  text    not null,    "
	                  "  priority  integer not null,    "
	                  "  witness   boolean not null default false)", repmgr_schema);
	log_debug(_("master register: %s\n"), sqlquery);
	if (!PQexec(conn, sqlquery))
	{
		log_err(_("Cannot create the table %s.repl_nodes: %s\n"),
		        repmgr_schema, PQerrorMessage(conn));
		PQfinish(conn);
		exit(ERR_BAD_CONFIG);
	}

	sqlquery_snprintf(sqlquery, "CREATE TABLE %s.repl_monitor ( "
	                  "  primary_node                   INTEGER NOT NULL, "
	                  "  standby_node                   INTEGER NOT NULL, "
	                  "  last_monitor_time              TIMESTAMP WITH TIME ZONE NOT NULL, "
	                  "  last_wal_primary_location      TEXT NOT NULL,   "
	                  "  last_wal_standby_location      TEXT NOT NULL,   "
	                  "  replication_lag                BIGINT NOT NULL, "
	                  "  apply_lag                      BIGINT NOT NULL) ", repmgr_schema);
	log_debug(_("master register: %s\n"), sqlquery);
	if (!PQexec(conn, sqlquery))
	{
		log_err(_("Cannot create the table %s.repl_monitor: %s\n"),
		        repmgr_schema, PQerrorMessage(conn));
		PQfinish(conn);
		exit(ERR_BAD_CONFIG);
	}

	/* and the view */
	sqlquery_snprintf(sqlquery, "CREATE VIEW %s.repl_status AS "
	                  "  WITH monitor_info AS (SELECT *, ROW_NUMBER() OVER (PARTITION BY primary_node, standby_node "
	                  " ORDER BY last_monitor_time desc) "
	                  "  FROM %s.repl_monitor) "
	                  "  SELECT primary_node, standby_node, last_monitor_time, last_wal_primary_location, "
	                  "         last_wal_standby_location, pg_size_pretty(replication_lag) replication_lag, "
	                  "         pg_size_pretty(apply_lag) apply_lag, age(now(), last_monitor_time) AS time_lag "
	                  "    FROM monitor_info a "
	                  "   WHERE row_number = 1", repmgr_schema, repmgr_schema);
	log_debug(_("master register: %s\n"), sqlquery);
	if (!PQexec(conn, sqlquery))
	{
		log_err(_("Cannot create the view %s.repl_status: %s\n"),
		        repmgr_schema, PQerrorMessage(conn));
		PQfinish(conn);
		exit(ERR_BAD_CONFIG);
	}

	/* XXX Here we MUST try to load the repmgr_function.sql not hardcode it here */
	sprintf(sqlquery,
	        "CREATE OR REPLACE FUNCTION public.repmgr_update_standby_location(text) RETURNS boolean "
	        "AS '$libdir/repmgr_funcs', 'repmgr_update_standby_location' "
	        "LANGUAGE C STRICT ");
	if (!PQexec(conn, sqlquery))
	{
		fprintf(stderr, "Cannot create the function repmgr_update_standby_location: %s\n",
		        PQerrorMessage(conn));
		return false;
	}

	sprintf(sqlquery,
	        "CREATE OR REPLACE FUNCTION public.repmgr_get_last_standby_location() RETURNS text "
	        "AS '$libdir/repmgr_funcs', 'repmgr_get_last_standby_location' "
	        "LANGUAGE C STRICT ");
	if (!PQexec(conn, sqlquery))
	{
		fprintf(stderr, "Cannot create the function repmgr_get_last_standby_location: %s\n",
		        PQerrorMessage(conn));
		return false;
	}

	return true;
}


static bool
copy_configuration(PGconn *masterconn, PGconn *witnessconn)
{
	char		sqlquery[MAXLEN];
	PGresult	*res;
	int			i;

	sprintf(sqlquery, "TRUNCATE TABLE repmgr_%s.repl_nodes", options.cluster_name);
	if (!PQexec(witnessconn, sqlquery))
	{
		fprintf(stderr, "Cannot clean node details in the witness, %s\n",
		        PQerrorMessage(witnessconn));
		return false;
	}

	sprintf(sqlquery, "SELECT * FROM repmgr_%s.repl_nodes", options.cluster_name);
	res = PQexec(masterconn, sqlquery);
	if (PQresultStatus(res) != PGRES_TUPLES_OK)
	{
		fprintf(stderr, "Can't get configuration from master: %s\n",
		        PQerrorMessage(masterconn));
		PQclear(res);
		return false;
	}
	for (i = 0; i < PQntuples(res); i++)
	{
		sqlquery_snprintf(sqlquery, "INSERT INTO %s.repl_nodes(id, cluster, conninfo, priority, witness) "
		                  "VALUES (%d, '%s', '%s', %d, '%s')",
		                  repmgr_schema, atoi(PQgetvalue(res, i, 0)),
		                  options.cluster_name, PQgetvalue(res, i, 2),
		                  atoi(PQgetvalue(res, i, 3)),
		                  PQgetvalue(res, i, 4));

		if (!PQexec(witnessconn, sqlquery))
		{
			fprintf(stderr, "Cannot copy configuration to witness, %s\n",
			        PQerrorMessage(witnessconn));
			return false;
		}
	}

	return true;
}<|MERGE_RESOLUTION|>--- conflicted
+++ resolved
@@ -61,11 +61,8 @@
 static void do_standby_clone(void);
 static void do_standby_promote(void);
 static void do_standby_follow(void);
-<<<<<<< HEAD
 static void do_witness_create(void);
 
-=======
->>>>>>> 43268f23
 static void usage(void);
 static void help(const char *progname);
 
@@ -459,15 +456,9 @@
 		}
 	}
 
-<<<<<<< HEAD
 	sqlquery_snprintf(sqlquery, "INSERT INTO %s.repl_nodes (id, cluster, conninfo, priority) "
 	                  "VALUES (%d, '%s', '%s', %d)",
 	                  repmgr_schema, options.node, options.cluster_name, options.conninfo, options.priority);
-=======
-	sqlquery_snprintf(sqlquery, "INSERT INTO %s.repl_nodes "
-	                  "VALUES (%d, '%s', '%s')",
-	                  repmgr_schema, options.node, options.cluster_name, options.conninfo);
->>>>>>> 43268f23
 	log_debug(_("master register: %s\n"), sqlquery);
 
 	if (!PQexec(conn, sqlquery))
@@ -607,18 +598,11 @@
 		}
 	}
 
-<<<<<<< HEAD
 	sqlquery_snprintf(sqlquery, "INSERT INTO %s.repl_nodes(id, cluster, conninfo, priority) "
 	                  "VALUES (%d, '%s', '%s', %d)",
 	                  repmgr_schema, options.node, options.cluster_name, options.conninfo, options.priority);
 	log_debug(_("standby register: %s\n"), sqlquery);
 
-=======
-	sqlquery_snprintf(sqlquery, "INSERT INTO %s.repl_nodes "
-	                  "VALUES (%d, '%s', '%s')",
-	                  repmgr_schema, options.node, options.cluster_name, options.conninfo);
-	log_debug(_("standby register: %s\n"), sqlquery);
->>>>>>> 43268f23
 	if (!PQexec(master_conn, sqlquery))
 	{
 		log_err(_("Cannot insert node details, %s\n"),
@@ -816,7 +800,6 @@
 
 	log_info(_("Succesfully connected to primary. Current installation size is %s\n"), get_cluster_size(conn));
 
-<<<<<<< HEAD
 	/*
 	 * XXX  master_xlog_directory should be discovered from master configuration
 	 * but it is not possible via SQL. We need to use a command via ssh
@@ -850,8 +833,6 @@
 
 	log_notice(_("Starting backup...\n"));
 
-=======
->>>>>>> 43268f23
 	/*
 	 * inform the master we will start a backup and get the first XLog filename
 	 * so we can say to the user we need those files
@@ -969,11 +950,7 @@
 
 	log_info(_("standby clone: master config file '%s'\n"), master_config_file);
 	r = copy_remote_files(runtime_options.host, runtime_options.remote_user,
-<<<<<<< HEAD
 	                      master_config_file, local_config_file,
-=======
-	                      master_config_file, runtime_options.dest_dir,
->>>>>>> 43268f23
 	                      false);
 	if (r != 0)
 	{
@@ -983,11 +960,7 @@
 
 	log_info(_("standby clone: master hba file '%s'\n"), master_hba_file);
 	r = copy_remote_files(runtime_options.host, runtime_options.remote_user,
-<<<<<<< HEAD
 	                      master_hba_file, local_hba_file,
-=======
-	                      master_hba_file, runtime_options.dest_dir,
->>>>>>> 43268f23
 	                      false);
 	if (r != 0)
 	{
@@ -1074,7 +1047,6 @@
 	 * move the directory
 	 */
 	log_notice(_("%s standby clone complete\n"), progname);
-<<<<<<< HEAD
 
 	/*  HINT message : what to do next ? */
 	if (flag_success)
@@ -1089,8 +1061,6 @@
 			log_notice("for example : /etc/init.d/postgresql start\n");
 		}
 	}
-=======
->>>>>>> 43268f23
 	exit(r);
 }
 
