/*
<<<<<<< HEAD
 * dbutils.c
 *
 * Copyright (c) 2ndQuadrant, 2010
 * Copyright (c) Heroku, 2010
=======
 * dbutils.c - Database connection/management functions
 * Copyright (C) 2ndQuadrant, 2010
>>>>>>> d4de19bc
 *
 * This program is free software: you can redistribute it and/or modify
 * it under the terms of the GNU General Public License as published by
 * the Free Software Foundation, either version 3 of the License, or
 * (at your option) any later version.
 *
 * This program is distributed in the hope that it will be useful,
 * but WITHOUT ANY WARRANTY; without even the implied warranty of
 * MERCHANTABILITY or FITNESS FOR A PARTICULAR PURPOSE.  See the
 * GNU General Public License for more details.
 *
 * You should have received a copy of the GNU General Public License
 * along with this program.  If not, see <http://www.gnu.org/licenses/>.
 *
 */

#include "repmgr.h"

#include "strutil.h"

PGconn *
establishDBConnection(const char *conninfo, const bool exit_on_error)
{
	/* Make a connection to the database */
	PGconn *conn = PQconnectdb(conninfo);

	/* Check to see that the backend connection was successfully made */
	if ((PQstatus(conn) != CONNECTION_OK))
	{
		fprintf(stderr, "Connection to database failed: %s",
<<<<<<< HEAD
				PQerrorMessage(conn));

=======
		        PQerrorMessage(conn));
>>>>>>> d4de19bc
		if (exit_on_error)
		{
			PQfinish(conn);
			exit(1);
		}
	}

	return conn;
}


bool
is_standby(PGconn *conn)
{
	PGresult   *res;
	bool		result;

	res = PQexec(conn, "SELECT pg_is_in_recovery()");

	if (PQresultStatus(res) != PGRES_TUPLES_OK)
	{
		fprintf(stderr, "Can't query server mode: %s", PQerrorMessage(conn));
		PQclear(res);
		PQfinish(conn);
		exit(1);
	}

	if (strcmp(PQgetvalue(res, 0, 0), "f") == 0)
		result = false;
	else
		result = true;

	PQclear(res);
	return result;
}


/*
 * If postgreSQL version is 9 or superior returns the major version
 * if 8 or inferior returns an empty string
 */
char *
pg_version(PGconn *conn, char* major_version)
{
	PGresult	*res;

	int					 major_version1;
	char				*major_version2;

<<<<<<< HEAD
	res = PQexec(conn,
				 "WITH pg_version(ver) AS "
				 "(SELECT split_part(version(), ' ', 2)) "
				 "SELECT split_part(ver, '.', 1), split_part(ver, '.', 2) "
				 "FROM pg_version");

=======
	res = PQexec(conn, "WITH pg_version(ver) AS (SELECT split_part(version(), ' ', 2)) "
	             "SELECT split_part(ver, '.', 1), split_part(ver, '.', 2) FROM pg_version");
>>>>>>> d4de19bc
	if (PQresultStatus(res) != PGRES_TUPLES_OK)
	{
		fprintf(stderr, "PQexec failed: %s", PQerrorMessage(conn));
		PQclear(res);
		PQfinish(conn);
		exit(1);
	}
<<<<<<< HEAD

	major_version1 = atoi(PQgetvalue(res, 0, 0));
	major_version2 = PQgetvalue(res, 0, 1);
=======
	major_version1 = atoi(PQgetvalue(res, 0, 0));
	major_version2 = PQgetvalue(res, 0, 1);
	PQclear(res);
>>>>>>> d4de19bc

	if (major_version1 >= 9)
	{
		/* form a major version string */
		xsnprintf(major_version, MAXVERSIONSTR, "%d.%s", major_version1,
				  major_version2);
	}
	else
		strcpy(major_version, "");

	PQclear(res);

	return major_version;
}


bool
guc_setted(PGconn *conn, const char *parameter, const char *op,
		   const char *value)
{
	PGresult	*res;
	char		sqlquery[QUERY_STR_LEN];

<<<<<<< HEAD
	sqlquery_snprintf(sqlquery, "SELECT true FROM pg_settings "
					  " WHERE name = '%s' AND setting %s '%s'",
					  parameter, op, value);
=======
	sprintf(sqlquery, "SELECT true FROM pg_settings "
	        " WHERE name = '%s' AND setting %s '%s'",
	        parameter, op, value);
>>>>>>> d4de19bc

	res = PQexec(conn, sqlquery);
	if (PQresultStatus(res) != PGRES_TUPLES_OK)
	{
		fprintf(stderr, "PQexec failed: %s", PQerrorMessage(conn));
		PQclear(res);
		PQfinish(conn);
		exit(1);
	}
	if (PQntuples(res) == 0)
	{
		PQclear(res);
		return false;
	}
	PQclear(res);

	return true;
}


const char *
get_cluster_size(PGconn *conn)
{
	PGresult	*res;
	const char	*size;
	char		 sqlquery[QUERY_STR_LEN];

<<<<<<< HEAD
	sqlquery_snprintf(
		sqlquery,
		"SELECT pg_size_pretty(SUM(pg_database_size(oid))::bigint) "
		"	 FROM pg_database ");
=======
	sprintf(sqlquery, "SELECT pg_size_pretty(SUM(pg_database_size(oid))::bigint) "
	        "  FROM pg_database ");
>>>>>>> d4de19bc

	res = PQexec(conn, sqlquery);
	if (PQresultStatus(res) != PGRES_TUPLES_OK)
	{
		fprintf(stderr, "PQexec failed: %s", PQerrorMessage(conn));
		PQclear(res);
		PQfinish(conn);
		exit(1);
	}
	size = PQgetvalue(res, 0, 0);
	PQclear(res);
	return size;
}

/*
 * get a connection to master by reading repl_nodes, creating a connection
 * to each node (one at a time) and finding if it is a master or a standby
 *
 * NB: If master_conninfo_out may be NULL.  If it is non-null, it is assumed to
 * point to allocated memory of MAXCONNINFO in length, and the master server
 * connection string is placed there.
 */
PGconn *
getMasterConnection(PGconn *standby_conn, int id, char *cluster,
					int *master_id, char *master_conninfo_out)
{
	PGconn	 *master_conn = NULL;
	PGresult *res1;
	PGresult *res2;
<<<<<<< HEAD
	char	 sqlquery[QUERY_STR_LEN];
	char	 master_conninfo_stack[MAXCONNINFO];
	char	*master_conninfo = &*master_conninfo_stack;
=======
	char 	 sqlquery[MAXQUERY];
	char	 master_conninfo[MAXCONNINFO];
>>>>>>> d4de19bc
	int		 i;

	/*
	 * If the caller wanted to get a copy of the connection info string, sub
	 * out the local stack pointer for the pointer passed by the caller.
	 */
	if (master_conninfo_out != NULL)
		master_conninfo = master_conninfo_out;

	/* find all nodes belonging to this cluster */
<<<<<<< HEAD
	sqlquery_snprintf(sqlquery, "SELECT * FROM repmgr_%s.repl_nodes "
					  " WHERE cluster = '%s' and id <> %d",
					  cluster, cluster, id);
=======
	sprintf(sqlquery, "SELECT * FROM repmgr_%s.repl_nodes "
	        " WHERE cluster = '%s' and id <> %d",
	        cluster, cluster, id);
>>>>>>> d4de19bc

	res1 = PQexec(standby_conn, sqlquery);
	if (PQresultStatus(res1) != PGRES_TUPLES_OK)
	{
<<<<<<< HEAD
		fprintf(stderr, "Can't get nodes info: %s\n",
				PQerrorMessage(standby_conn));
=======
		fprintf(stderr, "Can't get nodes info: %s\n", PQerrorMessage(standby_conn));
>>>>>>> d4de19bc
		PQclear(res1);
		PQfinish(standby_conn);
		exit(1);
	}

	for (i = 0; i < PQntuples(res1); i++)
	{
		/* initialize with the values of the current node being processed */
		*master_id = atoi(PQgetvalue(res1, i, 0));
		strncpy(master_conninfo, PQgetvalue(res1, i, 2), MAXCONNINFO);
		master_conn = establishDBConnection(master_conninfo, false);

		if (PQstatus(master_conn) != CONNECTION_OK)
			continue;

		/*
		 * I can't use the is_standby() function here because on error that
<<<<<<< HEAD
		 * function closes the connection i pass and exit, but i still need to
		 * close standby_conn
		 */
		res2 = PQexec(master_conn, "SELECT pg_is_in_recovery()");

		if (PQresultStatus(res2) != PGRES_TUPLES_OK)
		{
			fprintf(stderr, "Can't get recovery state from this node: %s\n",
					PQerrorMessage(master_conn));
=======
		   * function closes the connection i pass and exit, but i still need to close
		 * standby_conn
		 */
		res2 = PQexec(master_conn, "SELECT pg_is_in_recovery()");
		if (PQresultStatus(res2) != PGRES_TUPLES_OK)
		{
			fprintf(stderr, "Can't get recovery state from this node: %s\n", PQerrorMessage(master_conn));
>>>>>>> d4de19bc
			PQclear(res2);
			PQfinish(master_conn);
			continue;
		}

		/* if false, this is the master */
		if (strcmp(PQgetvalue(res2, 0, 0), "f") == 0)
		{
			PQclear(res2);
			PQclear(res1);
			return master_conn;
		}
		else
		{
			/* if it is a standby clear info */
			PQclear(res2);
			PQfinish(master_conn);
			*master_id = -1;
		}
	}

	/* If we finish this loop without finding a master then
	 * we doesn't have the info or the master has failed (or we
	 * reached max_connections or superuser_reserved_connections,
<<<<<<< HEAD
	 * anything else I'm missing?).
	 *
=======
	 * anything else i'm missing?),
>>>>>>> d4de19bc
	 * Probably we will need to check the error to know if we need
	 * to start failover procedure or just fix some situation on the
	 * standby.
	 */
	PQclear(res1);
	return NULL;
}<|MERGE_RESOLUTION|>--- conflicted
+++ resolved
@@ -1,13 +1,6 @@
 /*
-<<<<<<< HEAD
- * dbutils.c
- *
- * Copyright (c) 2ndQuadrant, 2010
- * Copyright (c) Heroku, 2010
-=======
  * dbutils.c - Database connection/management functions
  * Copyright (C) 2ndQuadrant, 2010
->>>>>>> d4de19bc
  *
  * This program is free software: you can redistribute it and/or modify
  * it under the terms of the GNU General Public License as published by
@@ -38,12 +31,8 @@
 	if ((PQstatus(conn) != CONNECTION_OK))
 	{
 		fprintf(stderr, "Connection to database failed: %s",
-<<<<<<< HEAD
 				PQerrorMessage(conn));
 
-=======
-		        PQerrorMessage(conn));
->>>>>>> d4de19bc
 		if (exit_on_error)
 		{
 			PQfinish(conn);
@@ -93,17 +82,12 @@
 	int					 major_version1;
 	char				*major_version2;
 
-<<<<<<< HEAD
 	res = PQexec(conn,
 				 "WITH pg_version(ver) AS "
 				 "(SELECT split_part(version(), ' ', 2)) "
 				 "SELECT split_part(ver, '.', 1), split_part(ver, '.', 2) "
 				 "FROM pg_version");
 
-=======
-	res = PQexec(conn, "WITH pg_version(ver) AS (SELECT split_part(version(), ' ', 2)) "
-	             "SELECT split_part(ver, '.', 1), split_part(ver, '.', 2) FROM pg_version");
->>>>>>> d4de19bc
 	if (PQresultStatus(res) != PGRES_TUPLES_OK)
 	{
 		fprintf(stderr, "PQexec failed: %s", PQerrorMessage(conn));
@@ -111,15 +95,9 @@
 		PQfinish(conn);
 		exit(1);
 	}
-<<<<<<< HEAD
 
 	major_version1 = atoi(PQgetvalue(res, 0, 0));
 	major_version2 = PQgetvalue(res, 0, 1);
-=======
-	major_version1 = atoi(PQgetvalue(res, 0, 0));
-	major_version2 = PQgetvalue(res, 0, 1);
-	PQclear(res);
->>>>>>> d4de19bc
 
 	if (major_version1 >= 9)
 	{
@@ -143,15 +121,9 @@
 	PGresult	*res;
 	char		sqlquery[QUERY_STR_LEN];
 
-<<<<<<< HEAD
 	sqlquery_snprintf(sqlquery, "SELECT true FROM pg_settings "
-					  " WHERE name = '%s' AND setting %s '%s'",
-					  parameter, op, value);
-=======
-	sprintf(sqlquery, "SELECT true FROM pg_settings "
 	        " WHERE name = '%s' AND setting %s '%s'",
 	        parameter, op, value);
->>>>>>> d4de19bc
 
 	res = PQexec(conn, sqlquery);
 	if (PQresultStatus(res) != PGRES_TUPLES_OK)
@@ -179,15 +151,10 @@
 	const char	*size;
 	char		 sqlquery[QUERY_STR_LEN];
 
-<<<<<<< HEAD
 	sqlquery_snprintf(
 		sqlquery,
 		"SELECT pg_size_pretty(SUM(pg_database_size(oid))::bigint) "
 		"	 FROM pg_database ");
-=======
-	sprintf(sqlquery, "SELECT pg_size_pretty(SUM(pg_database_size(oid))::bigint) "
-	        "  FROM pg_database ");
->>>>>>> d4de19bc
 
 	res = PQexec(conn, sqlquery);
 	if (PQresultStatus(res) != PGRES_TUPLES_OK)
@@ -217,14 +184,9 @@
 	PGconn	 *master_conn = NULL;
 	PGresult *res1;
 	PGresult *res2;
-<<<<<<< HEAD
 	char	 sqlquery[QUERY_STR_LEN];
 	char	 master_conninfo_stack[MAXCONNINFO];
 	char	*master_conninfo = &*master_conninfo_stack;
-=======
-	char 	 sqlquery[MAXQUERY];
-	char	 master_conninfo[MAXCONNINFO];
->>>>>>> d4de19bc
 	int		 i;
 
 	/*
@@ -235,25 +197,15 @@
 		master_conninfo = master_conninfo_out;
 
 	/* find all nodes belonging to this cluster */
-<<<<<<< HEAD
 	sqlquery_snprintf(sqlquery, "SELECT * FROM repmgr_%s.repl_nodes "
 					  " WHERE cluster = '%s' and id <> %d",
-					  cluster, cluster, id);
-=======
-	sprintf(sqlquery, "SELECT * FROM repmgr_%s.repl_nodes "
-	        " WHERE cluster = '%s' and id <> %d",
 	        cluster, cluster, id);
->>>>>>> d4de19bc
 
 	res1 = PQexec(standby_conn, sqlquery);
 	if (PQresultStatus(res1) != PGRES_TUPLES_OK)
 	{
-<<<<<<< HEAD
 		fprintf(stderr, "Can't get nodes info: %s\n",
 				PQerrorMessage(standby_conn));
-=======
-		fprintf(stderr, "Can't get nodes info: %s\n", PQerrorMessage(standby_conn));
->>>>>>> d4de19bc
 		PQclear(res1);
 		PQfinish(standby_conn);
 		exit(1);
@@ -271,7 +223,6 @@
 
 		/*
 		 * I can't use the is_standby() function here because on error that
-<<<<<<< HEAD
 		 * function closes the connection i pass and exit, but i still need to
 		 * close standby_conn
 		 */
@@ -281,15 +232,6 @@
 		{
 			fprintf(stderr, "Can't get recovery state from this node: %s\n",
 					PQerrorMessage(master_conn));
-=======
-		   * function closes the connection i pass and exit, but i still need to close
-		 * standby_conn
-		 */
-		res2 = PQexec(master_conn, "SELECT pg_is_in_recovery()");
-		if (PQresultStatus(res2) != PGRES_TUPLES_OK)
-		{
-			fprintf(stderr, "Can't get recovery state from this node: %s\n", PQerrorMessage(master_conn));
->>>>>>> d4de19bc
 			PQclear(res2);
 			PQfinish(master_conn);
 			continue;
@@ -314,12 +256,8 @@
 	/* If we finish this loop without finding a master then
 	 * we doesn't have the info or the master has failed (or we
 	 * reached max_connections or superuser_reserved_connections,
-<<<<<<< HEAD
 	 * anything else I'm missing?).
 	 *
-=======
-	 * anything else i'm missing?),
->>>>>>> d4de19bc
 	 * Probably we will need to check the error to know if we need
 	 * to start failover procedure or just fix some situation on the
 	 * standby.
