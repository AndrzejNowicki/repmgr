/*
 * repmgr.c - Command interpreter for the repmgr
 * Copyright (C) 2ndQuadrant, 2010-2011
 *
 * This module is a command-line utility to easily setup a cluster of
 * hot standby servers for an HA environment
 *
 * Commands implemented are.
 * MASTER REGISTER
 * STANDBY REGISTER, STANDBY CLONE, STANDBY FOLLOW, STANDBY PROMOTE
 * WITNESS CREATE
 *
 * This program is free software: you can redistribute it and/or modify
 * it under the terms of the GNU General Public License as published by
 * the Free Software Foundation, either version 3 of the License, or
 * (at your option) any later version.
 *
 * This program is distributed in the hope that it will be useful,
 * but WITHOUT ANY WARRANTY; without even the implied warranty of
 * MERCHANTABILITY or FITNESS FOR A PARTICULAR PURPOSE.  See the
 * GNU General Public License for more details.
 *
 * You should have received a copy of the GNU General Public License
 * along with this program.  If not, see <http://www.gnu.org/licenses/>.
 *
 */

#include "repmgr.h"

#include <stdio.h>
#include <stdlib.h>
#include <time.h>
#include <unistd.h>

#include "log.h"
#include "config.h"
#include "check_dir.h"
#include "strutil.h"

#define RECOVERY_FILE "recovery.conf"
#define RECOVERY_DONE_FILE "recovery.done"

#define NO_ACTION		 0		/* Not a real action, just to initialize */
#define MASTER_REGISTER	 1
#define STANDBY_REGISTER 2
#define STANDBY_CLONE 	 3
#define STANDBY_PROMOTE  4
#define STANDBY_FOLLOW 	 5
#define WITNESS_CREATE   6

static bool create_recovery_file(const char *data_dir, char *master_conninfo);
static int test_ssh_connection(char *host, char *remote_user);
static int	copy_remote_files(char *host, char *remote_user, char *remote_path,
                             char *local_path, bool is_directory);
static bool check_parameters_for_action(const int action);
static bool create_schema(PGconn *conn);
static bool copy_configuration(PGconn *masterconn, PGconn *witnessconn);

static void do_master_register(void);
static void do_standby_register(void);
static void do_standby_clone(void);
static void do_standby_promote(void);
static void do_standby_follow(void);
static void do_witness_create(void);

static void usage(void);
static void help(const char *progname);

/* Global variables */
static const char *progname;
static const char *keywords[6];
static const char *values[6];
char repmgr_schema[MAXLEN];
bool need_a_node = true;

/* XXX This should be mapped into a command line option */
bool require_password = false;

/* Initialization of runtime options */
t_runtime_options runtime_options = { "", "", "", "", "", "", DEFAULT_WAL_KEEP_SEGMENTS, false, false, false, "" };
t_configuration_options options = { "", -1, "", MANUAL_FAILOVER, -1, "", "", "", "", "" };

static char		*server_mode = NULL;
static char		*server_cmd = NULL;

int
main(int argc, char **argv)
{
	static struct option long_options[] =
	{
		{"dbname", required_argument, NULL, 'd'},
		{"host", required_argument, NULL, 'h'},
		{"port", required_argument, NULL, 'p'},
		{"username", required_argument, NULL, 'U'},
		{"dest-dir", required_argument, NULL, 'D'},
		{"local-port", required_argument, NULL, 'l'},
		{"config-file", required_argument, NULL, 'f'},
		{"remote-user", required_argument, NULL, 'R'},
		{"wal-keep-segments", required_argument, NULL, 'w'},
		{"force", no_argument, NULL, 'F'},
		{"ignore-rsync-warning", no_argument, NULL, 'I'},
		{"verbose", no_argument, NULL, 'v'},
		{NULL, 0, NULL, 0}
	};

	int			optindex;
	int			c;
	int			action = NO_ACTION;

	progname = get_progname(argv[0]);

	if (argc > 1)
	{
		if (strcmp(argv[1], "--help") == 0 || strcmp(argv[1], "-?") == 0)
		{
			help(progname);
			exit(SUCCESS);
		}
		if (strcmp(argv[1], "--version") == 0 || strcmp(argv[1], "-V") == 0)
		{
			printf("%s (PostgreSQL) " PG_VERSION "\n", progname);
			exit(SUCCESS);
		}
	}


	while ((c = getopt_long(argc, argv, "d:h:p:U:D:l:f:R:w:F:I:v", long_options,
	                        &optindex)) != -1)
	{
		switch (c)
		{
		case 'd':
			strncpy(runtime_options.dbname, optarg, MAXLEN);
			break;
		case 'h':
			strncpy(runtime_options.host, optarg, MAXLEN);
			break;
		case 'p':
			if (atoi(optarg) > 0)
				strncpy(runtime_options.masterport, optarg, MAXLEN);
			break;
		case 'U':
			strncpy(runtime_options.username, optarg, MAXLEN);
			break;
		case 'D':
			strncpy(runtime_options.dest_dir, optarg, MAXFILENAME);
			break;
		case 'l':
			if (atoi(optarg) > 0)
				strncpy(runtime_options.localport, optarg, MAXLEN);
			break;
		case 'f':
			strncpy(runtime_options.config_file, optarg, MAXLEN);
			break;
		case 'R':
			strncpy(runtime_options.remote_user, optarg, MAXLEN);
			break;
		case 'w':
			if (atoi(optarg) > 0)
				strncpy(runtime_options.wal_keep_segments, optarg, MAXLEN);
			break;
		case 'F':
			runtime_options.force = true;
			break;
		case 'I':
			runtime_options.ignore_rsync_warn = true;
			break;
		case 'v':
			runtime_options.verbose = true;
			break;
		default:
			usage();
			exit(ERR_BAD_CONFIG);
		}
	}

	/*
	 * Now we need to obtain the action, this comes in one of these forms:
	 * MASTER REGISTER |
	 * STANDBY {REGISTER | CLONE [node] | PROMOTE | FOLLOW [node]} |
	 * WITNESS CREATE
	 *
	 * the node part is optional, if we receive it then we shouldn't
	 * have received a -h option
	 */
	if (optind < argc)
	{
		server_mode = argv[optind++];
		if (strcasecmp(server_mode, "STANDBY") != 0 && strcasecmp(server_mode, "MASTER") != 0 &&
		        strcasecmp(server_mode, "WITNESS") != 0)
		{
			usage();
			exit(ERR_BAD_CONFIG);
		}
	}

	if (optind < argc)
	{
		server_cmd = argv[optind++];
		/* check posibilities for all server modes */
		if (strcasecmp(server_mode, "MASTER") == 0)
		{
			if (strcasecmp(server_cmd, "REGISTER") == 0)
				action = MASTER_REGISTER;
		}
		else if (strcasecmp(server_mode, "STANDBY") == 0)
		{
			if (strcasecmp(server_cmd, "REGISTER") == 0)
				action = STANDBY_REGISTER;
			else if (strcasecmp(server_cmd, "CLONE") == 0)
				action = STANDBY_CLONE;
			else if (strcasecmp(server_cmd, "PROMOTE") == 0)
				action = STANDBY_PROMOTE;
			else if (strcasecmp(server_cmd, "FOLLOW") == 0)
				action = STANDBY_FOLLOW;
		}
		else if (strcasecmp(server_mode, "WITNESS") == 0)
			if (strcasecmp(server_cmd, "CREATE") == 0)
				action = WITNESS_CREATE;
	}

	if (action == NO_ACTION)
	{
		usage();
		exit(ERR_BAD_CONFIG);
	}

	/* For some actions we still can receive a last argument */
	if (action == STANDBY_CLONE)
	{
		if (optind < argc)
		{
			if (runtime_options.host[0])
			{
				log_err(_("Conflicting parameters:  you can't use -h while providing a node separately.\n"));
				usage();
				exit(ERR_BAD_CONFIG);
			}
			strncpy(runtime_options.host, argv[optind++], MAXLEN);
		}
	}

	switch (optind < argc)
	{
	case 0:
		break;
	default:
		log_err(_("%s: too many command-line arguments (first extra is \"%s\")\n"),
		        progname, argv[optind + 1]);
		usage();
		exit(ERR_BAD_CONFIG);
	}

	if (!check_parameters_for_action(action))
		exit(ERR_BAD_CONFIG);

	if (!runtime_options.dbname[0])
	{
		if (getenv("PGDATABASE"))
			strncpy(runtime_options.dbname, getenv("PGDATABASE"), MAXLEN);
		else if (getenv("PGUSER"))
			strncpy(runtime_options.dbname, getenv("PGUSER"), MAXLEN);
		else
			strncpy(runtime_options.dbname, DEFAULT_DBNAME, MAXLEN);
	}

	/* Read the configuration file, normally repmgr.conf */
	if (!runtime_options.config_file[0])
		strncpy(runtime_options.config_file, DEFAULT_CONFIG_FILE, MAXLEN);

	if (runtime_options.verbose)
		printf(_("Opening configuration file: %s\n"), runtime_options.config_file);

	/*
	 * XXX Do not read config files for action where it is not required (clone
	 * for example).
	 */
	parse_config(runtime_options.config_file, &options);

	keywords[2] = "user";
	values[2] = (runtime_options.username[0]) ? runtime_options.username : NULL;
	keywords[3] = "dbname";
	values[3] = runtime_options.dbname;
	keywords[4] = "application_name";
	values[4] = (char *) progname;
	keywords[5] = NULL;
	values[5] = NULL;

	/*
	 * Initialize the logger.  If verbose command line parameter was
	 * input, make sure that the log level is at least INFO.  This
	 * is mainly useful for STANDBY CLONE.  That doesn't require a
	 * configuration file where a logging level might be specified
	 * at, but it often requires detailed logging to troubleshoot
	 * problems.
	 */
	logger_init(progname, options.loglevel, options.logfacility);
	if (runtime_options.verbose)
		logger_min_verbose(LOG_INFO);

	/*
	 * Node configuration information is not needed for all actions,
	 * with STANDBY CLONE being the main exception.
	 */
	if (need_a_node)
	{
		if (options.node == -1)
		{
			log_err(_("Node information is missing. "
			          "Check the configuration file.\n"));
			exit(ERR_BAD_CONFIG);
		}
	}

	/* Prepare the repmgr schema variable */
	snprintf(repmgr_schema, MAXLEN, "%s%s", DEFAULT_REPMGR_SCHEMA_PREFIX, options.cluster_name);

	switch (action)
	{
	case MASTER_REGISTER:
		do_master_register();
		break;
	case STANDBY_REGISTER:
		do_standby_register();
		break;
	case STANDBY_CLONE:
		do_standby_clone();
		break;
	case STANDBY_PROMOTE:
		do_standby_promote();
		break;
	case STANDBY_FOLLOW:
		do_standby_follow();
		break;
	case WITNESS_CREATE:
		do_witness_create();
		break;
	default:
		usage();
		exit(ERR_BAD_CONFIG);
	}
	logger_shutdown();

	return 0;
}

static void
do_master_register(void)
{
	PGconn		*conn;
	PGresult	*res;
	char 		sqlquery[QUERY_STR_LEN];

	bool		schema_exists = false;
	char		schema_quoted[MAXLEN];
	char 		master_version[MAXVERSIONSTR];

	conn = establishDBConnection(options.conninfo, true);

	/* master should be v9 or better */
	log_info(_("%s connecting to master database\n"), progname);
	pg_version(conn, master_version);
	if (strcmp(master_version, "") == 0)
	{
		PQfinish(conn);
		log_err( _("%s needs master to be PostgreSQL 9.0 or better\n"), progname);
		return;
	}

	/* Check we are a master */
	log_info(_("%s connected to master, checking its state\n"), progname);
	if (is_standby(conn))
	{
		log_err(_("%s needs master to be PostgreSQL 9.0 or better\n"), progname);
		PQfinish(conn);
		exit(ERR_BAD_CONFIG);
	}

	/* Assemble a quoted schema name
	 * XXX This is not currently used due to a merge conflict, but
	 * probably should be */
	if (false)
	{
		char *identifier = PQescapeIdentifier(conn, repmgr_schema,
		                                      strlen(repmgr_schema));

		maxlen_snprintf(schema_quoted, "%s", identifier);
		PQfreemem(identifier);
	}

	/* Check if there is a schema for this cluster */
	sqlquery_snprintf(sqlquery,
	                  "SELECT 1 FROM pg_namespace "
	                  "WHERE nspname = '%s'", repmgr_schema);
	log_debug(_("master register: %s\n"), sqlquery);
	res = PQexec(conn, sqlquery);
	if (PQresultStatus(res) != PGRES_TUPLES_OK)
	{
		log_err(_("Can't get info about schemas: %s\n"), PQerrorMessage(conn));
		PQclear(res);
		PQfinish(conn);
		exit(ERR_BAD_CONFIG);
	}

	if (PQntuples(res) > 0)			/* schema exists */
	{
		if (!runtime_options.force)	/* and we are not forcing so error */
		{
			log_notice(_("Schema %s already exists.\n"), repmgr_schema);
			PQclear(res);
			PQfinish(conn);
			exit(ERR_BAD_CONFIG);
		}
		schema_exists = true;
	}
	PQclear(res);

	if (!schema_exists)
	{
		log_info(_("master register: creating database objects inside the %s schema\n"), repmgr_schema);

		/* ok, create the schema */
		if (!create_schema(conn))
			return;
	}
	else
	{
		PGconn *master_conn;
		int		id;

		/* Ensure there isn't any other master already registered */
		master_conn = getMasterConnection(conn, repmgr_schema, options.node,
		                                  options.cluster_name, &id,NULL);
		if (master_conn != NULL)
		{
			PQfinish(master_conn);
			log_warning(_("There is a master already in cluster %s\n"), options.cluster_name);
			exit(ERR_BAD_CONFIG);
		}
	}

	/* Now register the master */
	if (runtime_options.force)
	{
		sqlquery_snprintf(sqlquery, "DELETE FROM %s.repl_nodes "
		                  " WHERE id = %d",
		                  repmgr_schema, options.node);
		log_debug(_("master register: %s\n"), sqlquery);

		if (!PQexec(conn, sqlquery))
		{
			log_warning(_("Cannot delete node details, %s\n"),
			            PQerrorMessage(conn));
			PQfinish(conn);
			exit(ERR_BAD_CONFIG);
		}
	}

	sqlquery_snprintf(sqlquery, "INSERT INTO %s.repl_nodes (id, cluster, conninfo, priority) "
	                  "VALUES (%d, '%s', '%s', %d)",
	                  repmgr_schema, options.node, options.cluster_name, options.conninfo, options.priority);
	log_debug(_("master register: %s\n"), sqlquery);

	if (!PQexec(conn, sqlquery))
	{
		log_warning(_("Cannot insert node details, %s\n"),
		            PQerrorMessage(conn));
		PQfinish(conn);
		exit(ERR_BAD_CONFIG);
	}

	PQfinish(conn);
	log_notice(_("Master node correctly registered for cluster %s with id %d (conninfo: %s)\n"),
	           options.cluster_name, options.node, options.conninfo);
	return;
}


static void
do_standby_register(void)
{
	PGconn		*conn;
	PGconn		*master_conn;
	int			master_id;

	PGresult	*res;
	char 		sqlquery[QUERY_STR_LEN];
	char		schema_quoted[MAXLEN];

	char master_version[MAXVERSIONSTR];
	char standby_version[MAXVERSIONSTR];

	/* XXX: A lot of copied code from do_master_register! Refactor */

	log_info(_("%s connecting to standby database\n"), progname);
	conn = establishDBConnection(options.conninfo, true);

	/* should be v9 or better */
	log_info(_("%s connected to standby, checking its state\n"), progname);
	pg_version(conn, standby_version);
	if (strcmp(standby_version, "") == 0)
	{
		PQfinish(conn);
		log_err(_("%s needs standby to be PostgreSQL 9.0 or better\n"), progname);
		exit(ERR_BAD_CONFIG);
	}

	/* Check we are a standby */
	if (!is_standby(conn))
	{
		log_err(_("repmgr: This node should be a standby (%s)\n"), options.conninfo);
		PQfinish(conn);
		exit(ERR_BAD_CONFIG);
	}

	/* Assemble a quoted schema name
	 * XXX This is not currently used due to a merge conflict, but
	 * probably should be */
	if (false)
	{
		char *identifier = PQescapeIdentifier(conn, repmgr_schema,
		                                      strlen(repmgr_schema));

		maxlen_snprintf(schema_quoted, "%s", identifier);
		PQfreemem(identifier);
	}

	/* Check if there is a schema for this cluster */
	sqlquery_snprintf(sqlquery, "SELECT 1 FROM pg_namespace WHERE nspname = '%s'", repmgr_schema);
	log_debug(_("standby register: %s\n"), sqlquery);
	res = PQexec(conn, sqlquery);
	if (PQresultStatus(res) != PGRES_TUPLES_OK)
	{
		log_err(_("Can't get info about tablespaces: %s\n"), PQerrorMessage(conn));
		PQclear(res);
		PQfinish(conn);
		exit(ERR_BAD_CONFIG);
	}

	if (PQntuples(res) == 0)
	{
		/* schema doesn't exist */
		log_err(_("Schema %s doesn't exists.\n"), repmgr_schema);
		PQclear(res);
		PQfinish(conn);
		exit(ERR_BAD_CONFIG);
	}
	PQclear(res);

	/* check if there is a master in this cluster */
	log_info(_("%s connecting to master database\n"), progname);
	master_conn = getMasterConnection(conn, repmgr_schema, options.node, options.cluster_name,
	                                  &master_id, NULL);
	if (!master_conn)
	{
		log_err(_("A master must be defined before configuring a slave\n"));
		exit(ERR_BAD_CONFIG);
	}

	/* master should be v9 or better */
	log_info(_("%s connected to master, checking its state\n"), progname);
	pg_version(master_conn, master_version);
	if (strcmp(master_version, "") == 0)
	{
		PQfinish(conn);
		PQfinish(master_conn);
		log_err(_("%s needs master to be PostgreSQL 9.0 or better\n"), progname);
		exit(ERR_BAD_CONFIG);
	}

	/* master and standby version should match */
	if (strcmp(master_version, standby_version) != 0)
	{
		PQfinish(conn);
		PQfinish(master_conn);
		log_err(_("%s needs versions of both master (%s) and standby (%s) to match.\n"),
		        progname, master_version, standby_version);
		exit(ERR_BAD_CONFIG);
	}

	/* Now register the standby */
	log_info(_("%s registering the standby\n"), progname);
	if (runtime_options.force)
	{
		sqlquery_snprintf(sqlquery, "DELETE FROM %s.repl_nodes "
		                  " WHERE id = %d",
		                  repmgr_schema, options.node);
		log_debug(_("standby register: %s\n"), sqlquery);

		if (!PQexec(master_conn, sqlquery))
		{
			log_err(_("Cannot delete node details, %s\n"),
			        PQerrorMessage(master_conn));
			PQfinish(master_conn);
			PQfinish(conn);
			exit(ERR_BAD_CONFIG);
		}
	}

	sqlquery_snprintf(sqlquery, "INSERT INTO %s.repl_nodes(id, cluster, conninfo, priority) "
	                  "VALUES (%d, '%s', '%s', %d)",
	                  repmgr_schema, options.node, options.cluster_name, options.conninfo, options.priority);
	log_debug(_("standby register: %s\n"), sqlquery);

	if (!PQexec(master_conn, sqlquery))
	{
		log_err(_("Cannot insert node details, %s\n"),
		        PQerrorMessage(master_conn));
		PQfinish(master_conn);
		PQfinish(conn);
		exit(ERR_BAD_CONFIG);
	}

	log_info(_("%s registering the standby complete\n"), progname);
	PQfinish(master_conn);
	PQfinish(conn);
	log_notice(_("Standby node correctly registered for cluster %s with id %d (conninfo: %s)\n"),
	           options.cluster_name, options.node, options.conninfo);
	return;
}


static void
do_standby_clone(void)
{
	PGconn		*conn;
	PGresult	*res;
	char		sqlquery[QUERY_STR_LEN];

	int			r = 0;
	int			i;
	bool		flag_success = false;
	bool		test_mode = false;

	char		tblspc_dir[MAXFILENAME];

	char		master_data_directory[MAXFILENAME];
	char		local_data_directory[MAXFILENAME];
	char		master_xlog_directory[MAXFILENAME];
	char		local_xlog_directory[MAXFILENAME];
	char		master_stats_temp_directory[MAXFILENAME];
	char		local_stats_temp_directory[MAXFILENAME];

	char		master_control_file[MAXFILENAME];
	char		local_control_file[MAXFILENAME];
	char		master_config_file[MAXFILENAME];
	char		local_config_file[MAXFILENAME];
	char		master_hba_file[MAXFILENAME];
	char		local_hba_file[MAXFILENAME];
	char		master_ident_file[MAXFILENAME];
	char		local_ident_file[MAXFILENAME];

	char		*first_wal_segment = NULL;
	const char	*last_wal_segment  = NULL;

	char		master_version[MAXVERSIONSTR];

	/*
	 * if dest_dir has been provided, we copy everything in the same path
	 * if dest_dir is set and the master have tablespace, repmgr will stop
	 * because it is more complex to remap the path for the tablespaces and it
	 * does not look useful at the moment
	 */
	if (runtime_options.dest_dir[0])
	{
		test_mode = true;
		log_notice(_("%s Destination directory %s provided, try to clone everything in it.\n"), progname, runtime_options.dest_dir);
	}

	/* Connection parameters for master only */
	keywords[0] = "host";
	values[0] = runtime_options.host;
	keywords[1] = "port";
	values[1] = runtime_options.masterport;

	/* We need to connect to check configuration and start a backup */
	log_info(_("%s connecting to master database\n"), progname);
	conn = establishDBConnectionByParams(keywords,values,true);

	/* primary should be v9 or better */
	log_info(_("%s connected to master, checking its state\n"), progname);
	pg_version(conn, master_version);
	if (strcmp(master_version, "") == 0)
	{
		PQfinish(conn);
		log_err(_("%s needs master to be PostgreSQL 9.0 or better\n"), progname);
		exit(ERR_BAD_CONFIG);
	}

	/* Check we are cloning a primary node */
	if (is_standby(conn))
	{
		PQfinish(conn);
		log_err(_("\nThe command should clone a primary node\n"));
		exit(ERR_BAD_CONFIG);
	}

	/* And check if it is well configured */
	if (!guc_setted(conn, "wal_level", "=", "hot_standby"))
	{
		PQfinish(conn);
		log_err(_("%s needs parameter 'wal_level' to be set to 'hot_standby'\n"), progname);
		exit(ERR_BAD_CONFIG);
	}
	if (!guc_setted(conn, "wal_keep_segments", ">=", runtime_options.wal_keep_segments))
	{
		PQfinish(conn);
		log_err(_("%s needs parameter 'wal_keep_segments' to be set to %s or greater (see the '-w' option or edit the postgresql.conf of the PostgreSQL master.)\n"), progname, runtime_options.wal_keep_segments);
		exit(ERR_BAD_CONFIG);
	}
	if (!guc_setted(conn, "archive_mode", "=", "on"))
	{
		PQfinish(conn);
		log_err(_("%s needs parameter 'archive_mode' to be set to 'on'\n"), progname);
		exit(ERR_BAD_CONFIG);
	}

	/*
	 * Check if the tablespace locations exists and that we can write to
	 * them.
	 */
	sqlquery_snprintf(sqlquery,
	                  "SELECT spclocation "
	                  "  FROM pg_tablespace "
	                  "WHERE spcname NOT IN ('pg_default', 'pg_global')");
	log_debug(_("standby clone: %s\n"), sqlquery);

	res = PQexec(conn, sqlquery);
	if (PQresultStatus(res) != PGRES_TUPLES_OK)
	{
		log_err(_("Can't get info about tablespaces: %s\n"), PQerrorMessage(conn));
		PQclear(res);
		PQfinish(conn);
		exit(ERR_BAD_CONFIG);
	}
	for (i = 0; i < PQntuples(res); i++)
	{
		if (test_mode)
		{
			log_err("Can't clone in test mode when master have tablespace\n");
			PQclear(res);
			PQfinish(conn);
			exit(ERR_BAD_CONFIG);
		}

		strncpy(tblspc_dir, PQgetvalue(res, i, 0), MAXFILENAME);
		/*
		 * Check this directory could be used for tablespace
		 * this will create the directory a bit too early
		 * XXX build an array of tablespace to create later in the backup
		 */
		if (!create_pgdir(tblspc_dir, runtime_options.force))
		{
			PQclear(res);
			PQfinish(conn);
			exit(ERR_BAD_CONFIG);
		}
	}

<<<<<<< HEAD
=======
	r = test_ssh_connection(runtime_options.host, runtime_options.remote_user);
	if (r != 0)
	{
		log_err(_("%s: Aborting, remote host %s is not reachable.\n"), progname, runtime_options.host);
		goto stop_backup;
	}

	log_notice(_("Starting backup...\n"));

>>>>>>> 367d0b1a
	/* Get the data directory full path and the configuration files location */
	sqlquery_snprintf(sqlquery,
	                  "SELECT name, setting "
	                  "  FROM pg_settings "
<<<<<<< HEAD
	                  " WHERE name IN ('data_directory', 'config_file', 'hba_file', 'ident_file', 'stats_temp_directory')");
=======
	                  " WHERE name IN ('data_directory', 'config_file', 'hba_file', 'ident_file')");
>>>>>>> 367d0b1a
	log_debug(_("standby clone: %s\n"), sqlquery);
	res = PQexec(conn, sqlquery);
	if (PQresultStatus(res) != PGRES_TUPLES_OK)
	{
		log_err(_("Can't get info about data directory and configuration files: %s\n"), PQerrorMessage(conn));
		PQclear(res);
		PQfinish(conn);
		exit(ERR_BAD_CONFIG);
	}
	for (i = 0; i < PQntuples(res); i++)
	{
		if (strcmp(PQgetvalue(res, i, 0), "data_directory") == 0)
			strncpy(master_data_directory, PQgetvalue(res, i, 1), MAXFILENAME);
		else if (strcmp(PQgetvalue(res, i, 0), "config_file") == 0)
			strncpy(master_config_file, PQgetvalue(res, i, 1), MAXFILENAME);
		else if (strcmp(PQgetvalue(res, i, 0), "hba_file") == 0)
			strncpy(master_hba_file, PQgetvalue(res, i, 1), MAXFILENAME);
		else if (strcmp(PQgetvalue(res, i, 0), "ident_file") == 0)
			strncpy(master_ident_file, PQgetvalue(res, i, 1), MAXFILENAME);
		else if (strcmp(PQgetvalue(res, i, 0), "stats_temp_directory") == 0)
			strncpy(master_stats_temp_directory, PQgetvalue(res, i, 1), MAXFILENAME);
		else
			log_warning(_("unknown parameter: %s\n"), PQgetvalue(res, i, 0));
	}
	PQclear(res);

	log_info(_("Succesfully connected to primary. Current installation size is %s\n"), get_cluster_size(conn));

	/*
	 * XXX  master_xlog_directory should be discovered from master configuration
	 * but it is not possible via SQL. We need to use a command via ssh
	 */
	maxlen_snprintf(master_xlog_directory, "%s/pg_xlog", master_data_directory);
	if (test_mode)
	{
		strncpy(local_data_directory, runtime_options.dest_dir, MAXFILENAME);
		strncpy(local_config_file, runtime_options.dest_dir, MAXFILENAME);
		strncpy(local_hba_file, runtime_options.dest_dir, MAXFILENAME);
		strncpy(local_ident_file, runtime_options.dest_dir, MAXFILENAME);
		maxlen_snprintf(local_stats_temp_directory, "%s/pg_stat_tmp", runtime_options.dest_dir);
		maxlen_snprintf(local_xlog_directory, "%s/pg_xlog", runtime_options.dest_dir);
	}
	else
	{
		strncpy(local_data_directory, master_data_directory, MAXFILENAME);
		strncpy(local_config_file, master_config_file, MAXFILENAME);
		strncpy(local_hba_file, master_hba_file, MAXFILENAME);
		strncpy(local_ident_file, master_ident_file, MAXFILENAME);
		strncpy(local_stats_temp_directory, master_stats_temp_directory, MAXFILENAME);
		strncpy(local_xlog_directory, master_xlog_directory, MAXFILENAME);
	}

	r = test_ssh_connection(runtime_options.host, runtime_options.remote_user);
	if (r != 0)
	{
		log_err(_("%s: Aborting, remote host %s is not reachable.\n"), progname, runtime_options.host);
		goto stop_backup;
	}

	log_notice(_("Starting backup...\n"));

	/*
	 * inform the master we will start a backup and get the first XLog filename
	 * so we can say to the user we need those files
	 */
	sqlquery_snprintf(
	    sqlquery,
	    "SELECT pg_xlogfile_name(pg_start_backup('repmgr_standby_clone_%ld'))",
	    time(NULL));
	log_debug(_("standby clone: %s\n"), sqlquery);
	res = PQexec(conn, sqlquery);
	if (PQresultStatus(res) != PGRES_TUPLES_OK)
	{
		log_err(_("Can't start backup: %s\n"), PQerrorMessage(conn));
		PQclear(res);
		PQfinish(conn);
		exit(ERR_BAD_CONFIG);
	}

	if (runtime_options.verbose)
	{
		char	*first_wal_seg_pq = PQgetvalue(res, 0, 0);
		size_t	 buf_sz			  = strlen(first_wal_seg_pq);

		first_wal_segment = malloc(buf_sz + 1);
		xsnprintf(first_wal_segment, buf_sz + 1, "%s", first_wal_seg_pq);
	}

	PQclear(res);

	/* Check the directory could be used as a PGDATA dir */
	if (!create_pgdir(local_data_directory, runtime_options.force))
	{
		log_err(_("%s: couldn't use directory %s ...\nUse --force option to force\n"),
		        progname, local_data_directory);
		goto stop_backup;
	}

	/*
	 * 1) first move global/pg_control
	 *
	 * 2) then move data_directory ommiting the files we have already moved and
	 *    pg_xlog content
	 *
	 * 3) finally We need to backup configuration files (that could be on other
	 *    directories, debian like systems likes to do that), so look at
	 *    config_file, hba_file and ident_file but we can omit
	 *    external_pid_file ;)
	 *
	 * On error we need to return but before that execute pg_stop_backup()
	 */

	/* need to create the global sub directory */
	maxlen_snprintf(master_control_file, "%s/global/pg_control", master_data_directory);
	maxlen_snprintf(local_control_file, "%s/global", local_data_directory);
	log_info(_("standby clone: master control file '%s'\n"), master_control_file);
	if (!create_directory(local_control_file))
	{
		log_err(_("%s: couldn't create directory %s ...\n"),
		        progname, local_control_file);
		goto stop_backup;
	}
<<<<<<< HEAD
=======

	log_info(_("standby clone: master control file '%s'\n"), master_control_file);
>>>>>>> 367d0b1a
	r = copy_remote_files(runtime_options.host, runtime_options.remote_user,
	                      master_control_file, local_control_file,
	                      false);
	if (r != 0)
	{
		log_warning(_("standby clone: failed copying master control file '%s'\n"), master_control_file);
		goto stop_backup;
	}

	log_info(_("standby clone: master data directory '%s'\n"), master_data_directory);
	r = copy_remote_files(runtime_options.host, runtime_options.remote_user,
	                      master_data_directory, local_data_directory,
	                      true);
	if (r != 0)
	{
		log_warning(_("standby clone: failed copying master data directory '%s'\n"), master_data_directory);
		goto stop_backup;
	}

	/*
	 * Copy tablespace locations, i'm doing this separately because i couldn't
	 * find and appropiate rsync option but besides we could someday make all
	 * these rsync happen concurrently
	 * XXX We may not do that if we are in test_mode but it does not hurt too much
	 * (except if a tablespace is created during the test)
	 */
	sqlquery_snprintf(sqlquery,
	                  "SELECT spclocation "
	                  "  FROM pg_tablespace "
	                  "  WHERE spcname NOT IN ('pg_default', 'pg_global')");
	log_debug(_("standby clone: %s\n"), sqlquery);
	res = PQexec(conn, sqlquery);
	if (PQresultStatus(res) != PGRES_TUPLES_OK)
	{
		log_err(_("Can't get info about tablespaces: %s\n"), PQerrorMessage(conn));
		PQclear(res);
		goto stop_backup;
	}
	for (i = 0; i < PQntuples(res); i++)
	{
		strncpy(tblspc_dir, PQgetvalue(res, i, 0), MAXFILENAME);
		log_info(_("standby clone: master tablespace '%s'\n"), tblspc_dir);
		r = copy_remote_files(runtime_options.host, runtime_options.remote_user,
		                      tblspc_dir, tblspc_dir,
		                      true);
		if (r != 0)
		{
			log_warning(_("standby clone: failed copying tablespace directory '%s'\n"), tblspc_dir);
			goto stop_backup;
		}
	}

	log_info(_("standby clone: master config file '%s'\n"), master_config_file);
	r = copy_remote_files(runtime_options.host, runtime_options.remote_user,
	                      master_config_file, local_config_file,
	                      false);
	if (r != 0)
	{
		log_warning(_("standby clone: failed copying master config file '%s'\n"), master_config_file);
		goto stop_backup;
	}

	log_info(_("standby clone: master hba file '%s'\n"), master_hba_file);
	r = copy_remote_files(runtime_options.host, runtime_options.remote_user,
	                      master_hba_file, local_hba_file,
	                      false);
	if (r != 0)
	{
		log_warning(_("standby clone: failed copying master hba file '%s'\n"), master_hba_file);
		goto stop_backup;
	}

	log_info(_("standby clone: master ident file '%s'\n"), master_ident_file);
	r = copy_remote_files(runtime_options.host, runtime_options.remote_user,
	                      master_ident_file, local_ident_file,
	                      false);
	if (r != 0)
	{
		log_warning(_("standby clone: failed copying master ident file '%s'\n"), master_ident_file);
		goto stop_backup;
	}

	/* we success so far, flag that to allow a better HINT */
	flag_success = true;

stop_backup:

	/*
	 * Inform the master that we have finished the backup.
	 *
	 * Don't have this one exit if it fails, so that a more informative
	 * error message will also appear about the backup not being stopped.
	 */
	log_info(_("%s connecting to master database to stop backup\n"), progname);
	conn=establishDBConnectionByParams(keywords,values,false);

	log_notice(_("Finishing backup...\n"));
	sqlquery_snprintf(sqlquery, "SELECT pg_xlogfile_name(pg_stop_backup())");
	log_debug(_("standby clone: %s\n"), sqlquery);

	res = PQexec(conn, sqlquery);
	if (PQresultStatus(res) != PGRES_TUPLES_OK)
	{
		log_err(_("Can't stop backup: %s\n"), PQerrorMessage(conn));
		PQclear(res);
		PQfinish(conn);
		exit(ERR_STOP_BACKUP);
	}
	last_wal_segment = PQgetvalue(res, 0, 0);

	if (runtime_options.verbose)
		log_info(_("%s requires primary to keep WAL files %s until at least %s\n"),
		         progname, first_wal_segment, last_wal_segment);

	/* Finished with the database connection now */
	PQclear(res);
	PQfinish(conn);

	/*
	 * Only free the first_wal_segment since it was copied out of the
	 * pqresult.
	 */
	free(first_wal_segment);
	first_wal_segment = NULL;

	/* If the rsync failed then exit */
	if (r != 0)
	{
		log_err(_("Couldn't rsync the master...\nYou have to cleanup the destination directory (%s) manually!\n"),
		        local_data_directory);
		exit(ERR_BAD_RSYNC);
	}

	/*
	 * We need to create the pg_xlog sub directory too.
	 */
	if (!create_directory(local_xlog_directory))
	{
		log_err(_("%s: couldn't create directory %s, you will need to do it manually...\n"),
		        progname, local_xlog_directory);
		r = ERR_NEEDS_XLOG; /* continue, but eventually exit returning error */
	}

	/* Finally, write the recovery.conf file */
	create_recovery_file(local_data_directory, NULL);

	/*
	 * We don't start the service yet because we still may want to
	 * move the directory
	 */
	log_notice(_("%s standby clone complete\n"), progname);

	/*  HINT message : what to do next ? */
	if (flag_success)
	{
		log_notice("HINT: You can now start your postgresql server\n");
		if (test_mode)
		{
			log_notice(_("for example : pg_ctl -D %s start\n"), local_data_directory);
		}
		else
		{
			log_notice("for example : /etc/init.d/postgresql start\n");
		}
	}
	exit(r);
}


static void
do_standby_promote(void)
{
	PGconn		*conn;
	PGresult	*res;
	char 		sqlquery[QUERY_STR_LEN];
	char		script[MAXLEN];

	PGconn		*old_master_conn;
	int			old_master_id;

	int			r;
	char		data_dir[MAXLEN];
	char		recovery_file_path[MAXFILENAME];
	char		recovery_done_path[MAXFILENAME];

	char	standby_version[MAXVERSIONSTR];

	/* We need to connect to check configuration */
	log_info(_("%s connecting to master database\n"), progname);
	conn = establishDBConnection(options.conninfo, true);

	/* we need v9 or better */
	log_info(_("%s connected to master, checking its state\n"), progname);
	pg_version(conn, standby_version);
	if (strcmp(standby_version, "") == 0)
	{
		PQfinish(conn);
		log_err(_("%s needs standby to be PostgreSQL 9.0 or better\n"), progname);
		exit(ERR_BAD_CONFIG);
	}

	/* Check we are in a standby node */
	if (!is_standby(conn))
	{
		log_err(_("%s: The command should be executed on a standby node\n"), progname);
		exit(ERR_BAD_CONFIG);
	}

	/* we also need to check if there isn't any master already */
	old_master_conn = getMasterConnection(conn, repmgr_schema, options.node, options.cluster_name,
	                                      &old_master_id, NULL);
	if (old_master_conn != NULL)
	{
		PQfinish(old_master_conn);
		log_err(_("There is a master already in this cluster\n"));
		exit(ERR_BAD_CONFIG);
	}

	log_notice(_("%s: Promoting standby\n"), progname);

	/* Get the data directory full path and the last subdirectory */
	sqlquery_snprintf(sqlquery, "SELECT setting "
	                  " FROM pg_settings WHERE name = 'data_directory'");
	log_debug(_("standby promote: %s\n"), sqlquery);
	res = PQexec(conn, sqlquery);
	if (PQresultStatus(res) != PGRES_TUPLES_OK)
	{
		log_err(_("Can't get info about data directory: %s\n"), PQerrorMessage(conn));
		PQclear(res);
		PQfinish(conn);
		exit(ERR_BAD_CONFIG);
	}
	strcpy(data_dir, PQgetvalue(res, 0, 0));
	PQclear(res);
	PQfinish(conn);

	log_info(_("%s: Marking recovery done\n"), progname);
	maxlen_snprintf(recovery_file_path, "%s/%s", data_dir, RECOVERY_FILE);
	maxlen_snprintf(recovery_done_path, "%s/%s", data_dir, RECOVERY_DONE_FILE);
	rename(recovery_file_path, recovery_done_path);

	/*
	 * We assume the pg_ctl script is in the PATH.  Restart and wait for
	 * the server to finish starting, so that the check below will
	 * find an active server rather than one starting up.  This may
	 * hang for up the default timeout (60 seconds).
	 */
	log_notice(_("%s: restarting server using pg_ctl\n"), progname);
	maxlen_snprintf(script, "pg_ctl -D %s -w -m fast restart", data_dir);
	r = system(script);
	if (r != 0)
	{
		log_err(_("Can't restart PostgreSQL server\n"));
		exit(ERR_NO_RESTART);
	}

	/* reconnect to check we got promoted */
	log_info(_("%s connecting to now restarted database\n"), progname);
	conn = establishDBConnection(options.conninfo, true);
	if (is_standby(conn))
	{
		log_err(_("\n%s: STANDBY PROMOTE failed, this is still a standby node.\n"), progname);
	}
	else
	{
		log_err(_("\n%s: STANDBY PROMOTE successful.  You should REINDEX any hash indexes you have.\n"), progname);
	}
	PQfinish(conn);
	return;
}


static void
do_standby_follow(void)
{
	PGconn		*conn;
	PGresult	*res;
	char 		sqlquery[QUERY_STR_LEN];
	char		script[MAXLEN];
	char		master_conninfo[MAXLEN];
	PGconn		*master_conn;
	int			master_id;

	int			r;
	char		data_dir[MAXLEN];

	char	master_version[MAXVERSIONSTR];
	char	standby_version[MAXVERSIONSTR];

	/* We need to connect to check configuration */
	log_info(_("%s connecting to standby database\n"), progname);
	conn = establishDBConnection(options.conninfo, true);

	/* Check we are in a standby node */
	log_info(_("%s connected to standby, checking its state\n"), progname);
	if (!is_standby(conn))
	{
		log_err(_("\n%s: The command should be executed in a standby node\n"), progname);
		return;
		exit(ERR_BAD_CONFIG);
	}

	/* should be v9 or better */
	pg_version(conn, standby_version);
	if (strcmp(standby_version, "") == 0)
	{
		PQfinish(conn);
		log_err(_("\n%s needs standby to be PostgreSQL 9.0 or better\n"), progname);
		exit(ERR_BAD_CONFIG);
	}

	/* we also need to check if there is any master in the cluster */
	log_info(_("%s connecting to master database\n"), progname);
	master_conn = getMasterConnection(conn, repmgr_schema, options.node,
	                                  options.cluster_name, &master_id,(char *) &master_conninfo);
	if (master_conn == NULL)
	{
		PQfinish(conn);
		log_err(_("There isn't a master to follow in this cluster\n"));
		exit(ERR_BAD_CONFIG);
	}

	/* Check we are going to point to a master */
	if (is_standby(master_conn))
	{
		PQfinish(conn);
		log_err(_("%s: The node to follow should be a master\n"), progname);
		exit(ERR_BAD_CONFIG);
	}

	/* should be v9 or better */
	log_info(_("%s connected to master, checking its state\n"), progname);
	pg_version(master_conn, master_version);
	if (strcmp(master_version, "") == 0)
	{
		PQfinish(conn);
		PQfinish(master_conn);
		log_err(_("%s needs master to be PostgreSQL 9.0 or better\n"), progname);
		exit(ERR_BAD_CONFIG);
	}

	/* master and standby version should match */
	if (strcmp(master_version, standby_version) != 0)
	{
		PQfinish(conn);
		PQfinish(master_conn);
		log_err(_("%s needs versions of both master (%s) and standby (%s) to match.\n"),
		        progname, master_version, standby_version);
		exit(ERR_BAD_CONFIG);
	}

	/*
	 * set the host and masterport variables with the master ones
	 * before closing the connection because we will need them to
	 * recreate the recovery.conf file
	 */
	strncpy(runtime_options.host, PQhost(master_conn), MAXLEN);
	strncpy(runtime_options.masterport, PQport(master_conn), MAXLEN);
	PQfinish(master_conn);

	log_info(_("%s Changing standby's master"),progname);

	/* Get the data directory full path */
	sqlquery_snprintf(sqlquery, "SELECT setting "
	                  " FROM pg_settings WHERE name = 'data_directory'");
	log_debug(_("standby follow: %s\n"), sqlquery);
	res = PQexec(conn, sqlquery);
	if (PQresultStatus(res) != PGRES_TUPLES_OK)
	{
		log_err(_("Can't get info about data directory: %s\n"), PQerrorMessage(conn));
		PQclear(res);
		PQfinish(conn);
		exit(ERR_BAD_CONFIG);
	}
	strcpy(data_dir, PQgetvalue(res, 0, 0));
	PQclear(res);
	PQfinish(conn);

	/* write the recovery.conf file */
	if (!create_recovery_file(data_dir,NULL))
		exit(ERR_BAD_CONFIG);

	/* Finally, restart the service */
	/* We assume the pg_ctl script is in the PATH */
	maxlen_snprintf(script, "pg_ctl -D %s -m fast restart", data_dir);
	r = system(script);
	if (r != 0)
	{
		log_err(_("Can't restart service\n"));
		return;
		exit(ERR_NO_RESTART);
	}

	return;
}


static void
do_witness_create(void)
{
	PGconn 		*masterconn;
	PGconn 		*witnessconn;
	PGresult	*res;
	char 		sqlquery[QUERY_STR_LEN];

	char		script[MAXLEN];
	char		buf[MAXLEN];
	FILE		*pg_conf = NULL;

	int			r = 0;
	int			i;

	char		master_version[MAXVERSIONSTR];

	char    	createcommand[MAXLEN];
	char		master_hba_file[MAXLEN];

	/* Check this directory could be used as a PGDATA dir */
	if (!create_pgdir(runtime_options.dest_dir, runtime_options.force))
	{
		return;
	}

	/* Connection parameters for master only */
	keywords[0] = "host";
	values[0] = runtime_options.host;
	keywords[1] = "port";
	values[1] = runtime_options.masterport;

	/* We need to connect to check configuration and copy it */
	masterconn = PQconnectdbParams(keywords, values, true);
	if (!masterconn)
	{
		log_err(_("%s: could not connect to master\n"), progname);
		return;
	}

	/* primary should be v9 or better */
	pg_version(masterconn, master_version);
	if (strcmp(master_version, "") == 0)
	{
		PQfinish(masterconn);
		log_err(_("%s needs master to be PostgreSQL 9.0 or better\n"), progname);
		return;
	}

	/* Check we are connecting to a primary node */
	if (is_standby(masterconn))
	{
		PQfinish(masterconn);
		log_err(_("The command should not run on a standby node\n"));
		return;
	}

	log_info(_("Succesfully connected to primary.\n"));

	r = test_ssh_connection(runtime_options.host, runtime_options.remote_user);
	if (r != 0)
	{
		log_err(_("%s: Aborting, remote host %s is not reachable.\n"), progname, runtime_options.host);
		return;
	}

	/*
	 * To create a witness server we need to:
	 * 1) initialize the cluster
	 * 2) register the witness in repl_nodes
	 * 3) copy configuration from master
	 */

	/* Create the cluster for witness */
	/* We assume the pg_ctl script is in the PATH */
	sprintf(script, "pg_ctl -D %s init", runtime_options.dest_dir);
	log_info("Initialize cluster for witness: %s.\n", script);

	r = system(script);
	if (r != 0)
	{
		log_err("Can't iniatialize cluster for witness server\n");
		return;
	}

	/*
	 * default port for the witness is 5499,
	 * but user can provide a different one
	 */
	snprintf(buf, sizeof(buf), "%s/postgresql.conf", runtime_options.dest_dir);
	pg_conf = fopen(buf, "a");
	if (pg_conf == NULL)
	{
		log_err(_("\n%s: could not open \"%s\" for adding extra config: %s\n"), progname, buf, strerror(errno));
		exit(ERR_BAD_CONFIG);
	}

	snprintf(buf, sizeof(buf), "\n#Configuration added by %s\n", progname);
	fputs(buf, pg_conf);

	if (!runtime_options.localport[0])
		strncpy(runtime_options.localport, "5499", MAXLEN);
	snprintf(buf, sizeof(buf), "port = %s\n", runtime_options.localport);
	fputs(buf, pg_conf);

	snprintf(buf, sizeof(buf), "shared_preload_libraries = 'repmgr_funcs'\n") ;
	fputs(buf, pg_conf);

	snprintf(buf, sizeof(buf), "listen_addresses = '*'\n") ;
	fputs(buf, pg_conf);

	fclose(pg_conf);

	/* Get the pg_hba.conf full path */
	sprintf(sqlquery, "SELECT name, setting "
	        "  FROM pg_settings "
	        " WHERE name IN ('hba_file')");
	log_debug(_("witness create: %s"), sqlquery);
	res = PQexec(masterconn, sqlquery);
	if (PQresultStatus(res) != PGRES_TUPLES_OK)
	{
		log_err(_("Can't get info about pg_hba.conf: %s\n"), PQerrorMessage(masterconn));
		PQclear(res);
		PQfinish(masterconn);
		return;
	}
	for (i = 0; i < PQntuples(res); i++)
	{
		if (strcmp(PQgetvalue(res, i, 0), "hba_file") == 0)
			strcpy(master_hba_file, PQgetvalue(res, i, 1));
		else
			log_err(_("uknown parameter: %s"), PQgetvalue(res, i, 0));
	}
	PQclear(res);

	r = copy_remote_files(runtime_options.host, runtime_options.remote_user,
	                      master_hba_file, runtime_options.dest_dir,
	                      false);
	if (r != 0)
	{
		log_err(_("Can't rsync the pg_hba.conf file from master\n"));
		return;
	}

	/* start new instance */
	sprintf(script, "pg_ctl -D %s start", runtime_options.dest_dir);
	log_info(_("Start cluster for witness: %s"), script);
	r = system(script);
	if (r != 0)
	{
		log_err(_("Can't start cluster for witness server\n"));
		return;
	}

	/* register ourselves in the master */
	sqlquery_snprintf(sqlquery, "INSERT INTO %s.repl_nodes(id, cluster, conninfo, priority, witness) "
	                  "VALUES (%d, '%s', '%s', %d, true)",
	                  repmgr_schema, options.node, options.cluster_name, options.conninfo);

	log_debug(_("witness create: %s"), sqlquery);
	if (!PQexec(masterconn, sqlquery))
	{
		log_err(_("Cannot insert node details, %s\n"), PQerrorMessage(masterconn));
		PQfinish(masterconn);
		return;
	}

	/* Let the server start */
	sleep(2);

	/*
		create the local user and local db if it is not the default one
		values[2] is the username we use to connect to master,
		values[3] is the dbname we use to connect to master,
		we suppose it is the same in the repmgr.conf (obviously it is preferable)
		FIXME this is fragile and its a temporary solution
	*/
	if (getenv("USER"))
	{
		if (!(strcmp(getenv("USER"), values[2]) == 0))
		{
			sprintf(createcommand, "createuser -p %s -s %s", runtime_options.localport, values[2]);
			log_info("creating user for witness: %s", createcommand);
			r = system(createcommand);
			if (r != 0)
			{
				log_err("Can't create local user\n");
				return;
			}
			sprintf(createcommand, "createdb -p %s -O %s %s", runtime_options.localport, values[2], values[3]);
			log_info("creating database for witness: %s", createcommand);
			r = system(createcommand);
			if (r != 0)
			{
				log_err("Can't create local db\n");
				return;
			}
		}
	}
	/* establish a connection to the witness, and create the schema */
	witnessconn = establishDBConnection(options.conninfo, true);

	log_info(_("Starting copy of configuration from master"));

	if (!create_schema(witnessconn))
	{
		PQfinish(masterconn);
		PQfinish(witnessconn);
		return;
	}

	/* copy configuration from master, only repl_nodes is needed */
	if (!copy_configuration(masterconn, witnessconn))
	{
		PQfinish(masterconn);
		PQfinish(witnessconn);
		return;
	}
	PQfinish(masterconn);
	PQfinish(witnessconn);

	log_notice(_("Configuration has been succesfully copied to the witness\n"));
}

static void
usage(void)
{
	log_err(_("\n\n%s: Replicator manager \n"), progname);
	log_err(_("Try \"%s --help\" for more information.\n"), progname);
}

static void
help(const char *progname)
{
	printf(_("\n%s: Replicator manager \n"), progname);
	printf(_("Usage:\n"));
	printf(_(" %s [OPTIONS] master	{register}\n"), progname);
	printf(_(" %s [OPTIONS] standby {register|clone|promote|follow}\n"),
	       progname);
	printf(_("\nGeneral options:\n"));
	printf(_("	--help					   show this help, then exit\n"));
	printf(_("	--version				   output version information, then exit\n"));
	printf(_("	--verbose				   output verbose activity information\n"));
	printf(_("\nConnection options:\n"));
	printf(_("	-d, --dbname=DBNAME		   database to connect to\n"));
	printf(_("	-h, --host=HOSTNAME		   database server host or socket directory\n"));
	printf(_("	-p, --port=PORT			   database server port\n"));
	printf(_("	-U, --username=USERNAME	   database user name to connect as\n"));
	printf(_("\nConfiguration options:\n"));
	printf(_("	-D, --data-dir=DIR		   local directory where the files will be copied to\n"));
	printf(_("	-l, --local-port=PORT      standby or witness server local port\n"));
	printf(_("	-f, --config_file=PATH	   path to the configuration file\n"));
	printf(_("	-R, --remote-user=USERNAME database server username for rsync\n"));
	printf(_("	-w, --wal-keep-segments=VALUE  minimum value for the GUC wal_keep_segments (default: 5000)\n"));
	printf(_("	-I, --ignore-rsync-warning ignore rsync partial transfer warning\n"));
	printf(_("	-F, --force				   force potentially dangerous operations to happen\n"));

	printf(_("\n%s performs some tasks like clone a node, promote it "), progname);
	printf(_("or making follow another node and then exits.\n"));
	printf(_("COMMANDS:\n"));
	printf(_(" master register		 - registers the master in a cluster\n"));
	printf(_(" standby register		 - registers a standby in a cluster\n"));
	printf(_(" standby clone [node]	 - allows creation of a new standby\n"));
	printf(_(" standby promote		 - allows manual promotion of a specific standby into a "));
	printf(_("new master in the event of a failover\n"));
	printf(_(" standby follow		 - allows the standby to re-point itself to a new master\n"));
}


/*
 * Creates a recovery file for a standby.
 *
 * Writes master_conninfo to recovery.conf if is non-NULL
 */
static bool
create_recovery_file(const char *data_dir, char *master_conninfo)
{
	FILE		*recovery_file;
	char		recovery_file_path[MAXLEN];
	char		line[MAXLEN];

	maxlen_snprintf(recovery_file_path, "%s/%s", data_dir, RECOVERY_FILE);

	recovery_file = fopen(recovery_file_path, "w");
	if (recovery_file == NULL)
	{
		log_err(_("could not create recovery.conf file, it could be necessary to create it manually\n"));
		return false;
	}

	maxlen_snprintf(line, "standby_mode = 'on'\n");
	if (fputs(line, recovery_file) == EOF)
	{
		log_err(_("recovery file could not be written, it could be necessary to create it manually\n"));
		fclose(recovery_file);
		return false;
	}

	maxlen_snprintf(line, "primary_conninfo = 'host=%s port=%s'\n", runtime_options.host,
	                (runtime_options.masterport[0]) ? runtime_options.masterport : "5432");

	/*
	 * Template a password into the connection string in recovery.conf
	 * if a full connection string is not already provided.
	 *
	 * Sometimes this is passed by the user explicitly, and otherwise
	 * we try to get it into the environment.
	 *
	 * XXX: This is pretty dirty, at least push this up to the caller rather
	 * than hitting environment variables at this level.
	 */
	if (master_conninfo == NULL)
	{
		char *password = getenv("PGPASSWORD");

		if (password != NULL)
		{
			maxlen_snprintf(line,
			                "primary_conninfo = 'host=%s port=%s password=%s'\n",
			                runtime_options.host,
			                (runtime_options.masterport[0]) ? runtime_options.masterport : "5432",
			                password);
		}
		else
		{
			if (require_password)
			{
				log_err(_("%s: PGPASSWORD not set, but having one is required\n"),
				        progname);
				exit(ERR_BAD_PASSWORD);
			}
		}
	}

	if (fputs(line, recovery_file) == EOF)
	{
		log_err(_("recovery file could not be written, it could be necessary to create it manually\n"));
		fclose(recovery_file);
		return false;
	}

	/*FreeFile(recovery_file);*/
	fclose(recovery_file);

	return true;
}

static int
test_ssh_connection(char *host, char *remote_user)
{
	char script[MAXLEN];
	int	 r;

	/* Check if we have ssh connectivity to host before trying to rsync */
	if (!remote_user[0])
		maxlen_snprintf(script, "ssh -o Batchmode=yes %s /bin/true", host);
	else
		maxlen_snprintf(script, "ssh -o Batchmode=yes %s -l %s /bin/true", host, remote_user);

	log_debug(_("command is: %s"), script);
	r = system(script);
	if (r != 0)
		log_info(_("Can not connect to the remote host (%s)\n"), host);
	return r;
}

static int
copy_remote_files(char *host, char *remote_user, char *remote_path,
                  char *local_path, bool is_directory)
{
	char script[MAXLEN];
	char rsync_flags[MAXLEN];
	char host_string[MAXLEN];
	int	 r;

	if (strnlen(options.rsync_options, MAXLEN) == 0)
		maxlen_snprintf(
		    rsync_flags, "%s",
		    "--archive --checksum --compress --progress --rsh=ssh");
	else
		maxlen_snprintf(rsync_flags, "%s", options.rsync_options);

	if (runtime_options.force)
		strcat(rsync_flags, " --delete");

	if (!remote_user[0])
	{
		maxlen_snprintf(host_string, "%s", host);
	}
	else
	{
		maxlen_snprintf(host_string,"%s@%s",remote_user,host);
	}

	if (is_directory)
	{
		strcat(rsync_flags, " --exclude=pg_xlog* --exclude=pg_control --exclude=*.pid");
		maxlen_snprintf(script, "rsync %s %s:%s/* %s",
		                rsync_flags, host_string, remote_path, local_path);
	}
	else
	{
		maxlen_snprintf(script, "rsync %s %s:%s %s",
		                rsync_flags, host_string, remote_path, local_path);
	}

	log_info(_("rsync command line:  '%s'\n"), script);

	r = system(script);

	/*
	 * If we are transfering a directory (data directory, tablespace directories)
	 * then we can ignore some rsync warnings.  If we get some of those errors, we
	 * treat them as 0 only if passed the --ignore-rsync-warning command-line option.
	 *
	 * List of ignorable rsync errors:
	 *   24     Partial transfer due to vanished source files
	 */
	if ((WEXITSTATUS(r) == 24) && is_directory)
	{
		if (runtime_options.ignore_rsync_warn)
		{
			r = 0;
			log_info(_("rsync partial transfer warning ignored\n"));
		}
		else
			log_warning( _("\nrsync completed with return code 24: "
			               "\"Partial transfer due to vanished source files\".\n"
			               "This can happen because of normal operation "
			               "on the master server, but it may indicate an "
			               "unexpected change during cloning.  If you are certain "
			               "no changes were made to the master, try cloning "
			               "again using \"repmgr --force --ignore-rsync-warning\"."));
	}
	if (r != 0)
		log_err(_("Can't rsync from remote file or directory (%s:%s)\n"),
		        host_string, remote_path);

	return r;
}


/*
 * Tries to avoid useless or conflicting parameters
 */
static bool
check_parameters_for_action(const int action)
{
	bool ok = true;

	switch (action)
	{
	case MASTER_REGISTER:
		/*
		 * To register a master we only need the repmgr.conf
		 * all other parameters are at least useless and could be
		 * confusing so reject them
		 */
		if (runtime_options.host[0] || runtime_options.masterport[0] || runtime_options.username[0] ||
		        runtime_options.dbname[0])
		{
			log_err(_("You can't use connection parameters to the master when issuing a MASTER REGISTER command.\n"));
			usage();
			ok = false;
		}
		if (runtime_options.dest_dir[0])
		{
			log_err(_("You don't need a destination directory for MASTER REGISTER command\n"));
			usage();
			ok = false;
		}
		break;
	case STANDBY_REGISTER:
		/*
		 * To register a standby we only need the repmgr.conf
		 * we don't need connection parameters to the master
		 * because we can detect the master in repl_nodes
		 */
		if (runtime_options.host[0] || runtime_options.masterport[0] || runtime_options.username[0] ||
		        runtime_options.dbname[0])
		{
			log_err(_("You can't use connection parameters to the master when issuing a STANDBY REGISTER command.\n"));
			usage();
			ok = false;
		}
		if (runtime_options.dest_dir[0])
		{
			log_err(_("You don't need a destination directory for STANDBY REGISTER command\n"));
			usage();
			ok = false;
		}
		break;
	case STANDBY_PROMOTE:
		/*
		 * To promote a standby we only need the repmgr.conf
		 * we don't want connection parameters to the master
		 * because we will try to detect the master in repl_nodes
		 * if we can't find it then the promote action will be cancelled
		 */
		if (runtime_options.host[0] || runtime_options.masterport[0] || runtime_options.username[0] ||
		        runtime_options.dbname[0])
		{
			log_err(_("You can't use connection parameters to the master when issuing a STANDBY PROMOTE command.\n"));
			usage();
			ok = false;
		}
		if (runtime_options.dest_dir[0])
		{
			log_err(_("You don't need a destination directory for STANDBY PROMOTE command\n"));
			usage();
			ok = false;
		}
		break;
	case STANDBY_FOLLOW:
		/*
		 * To make a standby follow a master we only need the repmgr.conf
		 * we don't want connection parameters to the new master
		 * because we will try to detect the master in repl_nodes
		 * if we can't find it then the follow action will be cancelled
		 */
		if (runtime_options.host[0] || runtime_options.masterport[0] || runtime_options.username[0] ||
		        runtime_options.dbname[0])
		{
			log_err(_("You can't use connection parameters to the master when issuing a STANDBY FOLLOW command.\n"));
			usage();
			ok = false;
		}
		if (runtime_options.dest_dir[0])
		{
			log_err(_("You don't need a destination directory for STANDBY FOLLOW command\n"));
			usage();
			ok = false;
		}
		break;
	case STANDBY_CLONE:
		/*
		 * Issue a friendly notice that the configuration file is not
		 * necessary nor read at all in when performing a STANDBY CLONE
		 * action.
		 */
		if (runtime_options.config_file[0])
		{
			log_notice(_("Only command line parameters for the connection "
			             "to the master are used when issuing a STANDBY CLONE command. "
			             "The passed configuration file is neither required nor used for "
			             "its node configuration portions\n\n"));
		}
		/*
		 * To clone a master into a standby we need connection parameters
		 * repmgr.conf is useless because we don't have a server running in
		 * the standby; warn the user, but keep going.
		 */
		if (runtime_options.host == NULL)
		{
			log_notice(_("You need to use connection parameters to "
			             "the master when issuing a STANDBY CLONE command."));
			ok = false;
		}
		need_a_node = false;
		break;
	case WITNESS_CREATE:
		/* allow all parameters to be supplied */
		break;
	}

	return ok;
}



static bool
create_schema(PGconn *conn)
{
	char 		sqlquery[QUERY_STR_LEN];

	sqlquery_snprintf(sqlquery, "CREATE SCHEMA %s", repmgr_schema);
	log_debug(_("master register: %s\n"), sqlquery);
	if (!PQexec(conn, sqlquery))
	{
		log_err(_("Cannot create the schema %s: %s\n"),
		        repmgr_schema, PQerrorMessage(conn));
		PQfinish(conn);
		exit(ERR_BAD_CONFIG);
	}

	/* ... the tables */
	sqlquery_snprintf(sqlquery, "CREATE TABLE %s.repl_nodes (        "
	                  "  id        integer primary key, "
	                  "  cluster   text    not null,    "
	                  "  conninfo  text    not null,    "
	                  "  priority  integer not null,    "
	                  "  witness   boolean not null default false)", repmgr_schema);
	log_debug(_("master register: %s\n"), sqlquery);
	if (!PQexec(conn, sqlquery))
	{
		log_err(_("Cannot create the table %s.repl_nodes: %s\n"),
		        repmgr_schema, PQerrorMessage(conn));
		PQfinish(conn);
		exit(ERR_BAD_CONFIG);
	}

	sqlquery_snprintf(sqlquery, "CREATE TABLE %s.repl_monitor ( "
	                  "  primary_node                   INTEGER NOT NULL, "
	                  "  standby_node                   INTEGER NOT NULL, "
	                  "  last_monitor_time              TIMESTAMP WITH TIME ZONE NOT NULL, "
	                  "  last_wal_primary_location      TEXT NOT NULL,   "
	                  "  last_wal_standby_location      TEXT NOT NULL,   "
	                  "  replication_lag                BIGINT NOT NULL, "
	                  "  apply_lag                      BIGINT NOT NULL) ", repmgr_schema);
	log_debug(_("master register: %s\n"), sqlquery);
	if (!PQexec(conn, sqlquery))
	{
		log_err(_("Cannot create the table %s.repl_monitor: %s\n"),
		        repmgr_schema, PQerrorMessage(conn));
		PQfinish(conn);
		exit(ERR_BAD_CONFIG);
	}

	/* and the view */
	sqlquery_snprintf(sqlquery, "CREATE VIEW %s.repl_status AS "
	                  "  WITH monitor_info AS (SELECT *, ROW_NUMBER() OVER (PARTITION BY primary_node, standby_node "
	                  " ORDER BY last_monitor_time desc) "
	                  "  FROM %s.repl_monitor) "
	                  "  SELECT primary_node, standby_node, last_monitor_time, last_wal_primary_location, "
	                  "         last_wal_standby_location, pg_size_pretty(replication_lag) replication_lag, "
	                  "         pg_size_pretty(apply_lag) apply_lag, age(now(), last_monitor_time) AS time_lag "
	                  "    FROM monitor_info a "
	                  "   WHERE row_number = 1", repmgr_schema, repmgr_schema);
	log_debug(_("master register: %s\n"), sqlquery);
	if (!PQexec(conn, sqlquery))
	{
		log_err(_("Cannot create the view %s.repl_status: %s\n"),
		        repmgr_schema, PQerrorMessage(conn));
		PQfinish(conn);
		exit(ERR_BAD_CONFIG);
	}

	/* XXX Here we MUST try to load the repmgr_function.sql not hardcode it here */
	sprintf(sqlquery,
	        "CREATE OR REPLACE FUNCTION public.repmgr_update_standby_location(text) RETURNS boolean "
	        "AS '$libdir/repmgr_funcs', 'repmgr_update_standby_location' "
	        "LANGUAGE C STRICT ");
	if (!PQexec(conn, sqlquery))
	{
		fprintf(stderr, "Cannot create the function repmgr_update_standby_location: %s\n",
		        PQerrorMessage(conn));
		return false;
	}

	sprintf(sqlquery,
	        "CREATE OR REPLACE FUNCTION public.repmgr_get_last_standby_location() RETURNS text "
	        "AS '$libdir/repmgr_funcs', 'repmgr_get_last_standby_location' "
	        "LANGUAGE C STRICT ");
	if (!PQexec(conn, sqlquery))
	{
		fprintf(stderr, "Cannot create the function repmgr_get_last_standby_location: %s\n",
		        PQerrorMessage(conn));
		return false;
	}

	return true;
}


static bool
copy_configuration(PGconn *masterconn, PGconn *witnessconn)
{
	char		sqlquery[MAXLEN];
	PGresult	*res;
	int			i;

	sprintf(sqlquery, "TRUNCATE TABLE repmgr_%s.repl_nodes", options.cluster_name);
	if (!PQexec(witnessconn, sqlquery))
	{
		fprintf(stderr, "Cannot clean node details in the witness, %s\n",
		        PQerrorMessage(witnessconn));
		return false;
	}

	sprintf(sqlquery, "SELECT * FROM repmgr_%s.repl_nodes", options.cluster_name);
	res = PQexec(masterconn, sqlquery);
	if (PQresultStatus(res) != PGRES_TUPLES_OK)
	{
		fprintf(stderr, "Can't get configuration from master: %s\n",
		        PQerrorMessage(masterconn));
		PQclear(res);
		return false;
	}
	for (i = 0; i < PQntuples(res); i++)
	{
		sqlquery_snprintf(sqlquery, "INSERT INTO %s.repl_nodes(id, cluster, conninfo, priority, witness) "
		                  "VALUES (%d, '%s', '%s', %d, '%s')",
		                  repmgr_schema, atoi(PQgetvalue(res, i, 0)),
		                  options.cluster_name, PQgetvalue(res, i, 2),
		                  atoi(PQgetvalue(res, i, 3)),
		                  PQgetvalue(res, i, 4));

		if (!PQexec(witnessconn, sqlquery))
		{
			fprintf(stderr, "Cannot copy configuration to witness, %s\n",
			        PQerrorMessage(witnessconn));
			return false;
		}
	}

	return true;
}<|MERGE_RESOLUTION|>--- conflicted
+++ resolved
@@ -757,8 +757,6 @@
 		}
 	}
 
-<<<<<<< HEAD
-=======
 	r = test_ssh_connection(runtime_options.host, runtime_options.remote_user);
 	if (r != 0)
 	{
@@ -768,16 +766,11 @@
 
 	log_notice(_("Starting backup...\n"));
 
->>>>>>> 367d0b1a
 	/* Get the data directory full path and the configuration files location */
 	sqlquery_snprintf(sqlquery,
 	                  "SELECT name, setting "
 	                  "  FROM pg_settings "
-<<<<<<< HEAD
 	                  " WHERE name IN ('data_directory', 'config_file', 'hba_file', 'ident_file', 'stats_temp_directory')");
-=======
-	                  " WHERE name IN ('data_directory', 'config_file', 'hba_file', 'ident_file')");
->>>>>>> 367d0b1a
 	log_debug(_("standby clone: %s\n"), sqlquery);
 	res = PQexec(conn, sqlquery);
 	if (PQresultStatus(res) != PGRES_TUPLES_OK)
@@ -900,11 +893,8 @@
 		        progname, local_control_file);
 		goto stop_backup;
 	}
-<<<<<<< HEAD
-=======
 
 	log_info(_("standby clone: master control file '%s'\n"), master_control_file);
->>>>>>> 367d0b1a
 	r = copy_remote_files(runtime_options.host, runtime_options.remote_user,
 	                      master_control_file, local_control_file,
 	                      false);
