--- conflicted
+++ resolved
@@ -1,11 +1,6 @@
 /*
  * check_dir.c - Directories management functions
-<<<<<<< HEAD
- * Copyright (C) 2ndQuadrant, 2011
-=======
- *
- * Copyright (C) 2ndQuadrant, 2010
->>>>>>> 3ef1fa12
+ * Copyright (C) 2ndQuadrant, 2010-2011
  *
  * This program is free software: you can redistribute it and/or modify
  * it under the terms of the GNU General Public License as published by
@@ -119,7 +114,7 @@
 
 
 /* function from initdb.c */
-/* source stolen from FreeBSD /src/bin/mkdir/mkdir.c and adapted */
+/* source adapted from FreeBSD /src/bin/mkdir/mkdir.c */
 
 /*
  * this tries to build all the elements of a path to a directory a la mkdir -p
