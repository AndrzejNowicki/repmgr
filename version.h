--- conflicted
+++ resolved
@@ -1,10 +1,6 @@
 #ifndef _VERSION_H_
 #define _VERSION_H_
 
-<<<<<<< HEAD
-#define REPMGR_VERSION "3.2"
-=======
-#define REPMGR_VERSION "3.3dev"
->>>>>>> 0cde0068
+#define REPMGR_VERSION "3.2.1"
 
 #endif